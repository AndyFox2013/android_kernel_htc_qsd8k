/*
 *  Copyright (C) 1991, 1992  Linus Torvalds
 *  Copyright (C) 2000, 2001, 2002 Andi Kleen SuSE Labs
 *
 *  1997-11-28  Modified for POSIX.1b signals by Richard Henderson
 *  2000-06-20  Pentium III FXSR, SSE support by Gareth Hughes
 *  2000-2002   x86-64 support by Andi Kleen
 */
#include <linux/perf_counter.h>
#include <linux/sched.h>
#include <linux/mm.h>
#include <linux/smp.h>
#include <linux/kernel.h>
#include <linux/signal.h>
#include <linux/errno.h>
#include <linux/wait.h>
#include <linux/ptrace.h>
#include <linux/tracehook.h>
#include <linux/unistd.h>
#include <linux/stddef.h>
#include <linux/personality.h>
#include <linux/uaccess.h>

#include <asm/processor.h>
#include <asm/ucontext.h>
#include <asm/i387.h>
#include <asm/vdso.h>

#ifdef CONFIG_X86_64
#include <asm/proto.h>
#include <asm/ia32_unistd.h>
#include <asm/mce.h>
#endif /* CONFIG_X86_64 */

#include <asm/syscall.h>
#include <asm/syscalls.h>

#include <asm/sigframe.h>

#define _BLOCKABLE (~(sigmask(SIGKILL) | sigmask(SIGSTOP)))

#define __FIX_EFLAGS	(X86_EFLAGS_AC | X86_EFLAGS_OF | \
			 X86_EFLAGS_DF | X86_EFLAGS_TF | X86_EFLAGS_SF | \
			 X86_EFLAGS_ZF | X86_EFLAGS_AF | X86_EFLAGS_PF | \
			 X86_EFLAGS_CF)

#ifdef CONFIG_X86_32
# define FIX_EFLAGS	(__FIX_EFLAGS | X86_EFLAGS_RF)
#else
# define FIX_EFLAGS	__FIX_EFLAGS
#endif

#define COPY(x)			do {			\
	get_user_ex(regs->x, &sc->x);			\
} while (0)

#define GET_SEG(seg)		({			\
	unsigned short tmp;				\
	get_user_ex(tmp, &sc->seg);			\
	tmp;						\
})

#define COPY_SEG(seg)		do {			\
	regs->seg = GET_SEG(seg);			\
} while (0)

#define COPY_SEG_CPL3(seg)	do {			\
	regs->seg = GET_SEG(seg) | 3;			\
} while (0)

static int
restore_sigcontext(struct pt_regs *regs, struct sigcontext __user *sc,
		   unsigned long *pax)
{
	void __user *buf;
	unsigned int tmpflags;
	unsigned int err = 0;

	/* Always make any pending restarted system calls return -EINTR */
	current_thread_info()->restart_block.fn = do_no_restart_syscall;

	get_user_try {

#ifdef CONFIG_X86_32
		set_user_gs(regs, GET_SEG(gs));
		COPY_SEG(fs);
		COPY_SEG(es);
		COPY_SEG(ds);
#endif /* CONFIG_X86_32 */

		COPY(di); COPY(si); COPY(bp); COPY(sp); COPY(bx);
		COPY(dx); COPY(cx); COPY(ip);

#ifdef CONFIG_X86_64
		COPY(r8);
		COPY(r9);
		COPY(r10);
		COPY(r11);
		COPY(r12);
		COPY(r13);
		COPY(r14);
		COPY(r15);
#endif /* CONFIG_X86_64 */

#ifdef CONFIG_X86_32
		COPY_SEG_CPL3(cs);
		COPY_SEG_CPL3(ss);
#else /* !CONFIG_X86_32 */
		/* Kernel saves and restores only the CS segment register on signals,
		 * which is the bare minimum needed to allow mixed 32/64-bit code.
		 * App's signal handler can save/restore other segments if needed. */
		COPY_SEG_CPL3(cs);
#endif /* CONFIG_X86_32 */

		get_user_ex(tmpflags, &sc->flags);
		regs->flags = (regs->flags & ~FIX_EFLAGS) | (tmpflags & FIX_EFLAGS);
		regs->orig_ax = -1;		/* disable syscall checks */
<<<<<<< HEAD

		get_user_ex(buf, &sc->fpstate);
		err |= restore_i387_xstate(buf);

=======

		get_user_ex(buf, &sc->fpstate);
		err |= restore_i387_xstate(buf);

>>>>>>> 0221c81b
		get_user_ex(*pax, &sc->ax);
	} get_user_catch(err);

	return err;
}

static int
setup_sigcontext(struct sigcontext __user *sc, void __user *fpstate,
		 struct pt_regs *regs, unsigned long mask)
{
	int err = 0;

	put_user_try {

#ifdef CONFIG_X86_32
		put_user_ex(get_user_gs(regs), (unsigned int __user *)&sc->gs);
		put_user_ex(regs->fs, (unsigned int __user *)&sc->fs);
		put_user_ex(regs->es, (unsigned int __user *)&sc->es);
		put_user_ex(regs->ds, (unsigned int __user *)&sc->ds);
#endif /* CONFIG_X86_32 */

		put_user_ex(regs->di, &sc->di);
		put_user_ex(regs->si, &sc->si);
		put_user_ex(regs->bp, &sc->bp);
		put_user_ex(regs->sp, &sc->sp);
		put_user_ex(regs->bx, &sc->bx);
		put_user_ex(regs->dx, &sc->dx);
		put_user_ex(regs->cx, &sc->cx);
		put_user_ex(regs->ax, &sc->ax);
#ifdef CONFIG_X86_64
		put_user_ex(regs->r8, &sc->r8);
		put_user_ex(regs->r9, &sc->r9);
		put_user_ex(regs->r10, &sc->r10);
		put_user_ex(regs->r11, &sc->r11);
		put_user_ex(regs->r12, &sc->r12);
		put_user_ex(regs->r13, &sc->r13);
		put_user_ex(regs->r14, &sc->r14);
		put_user_ex(regs->r15, &sc->r15);
#endif /* CONFIG_X86_64 */

		put_user_ex(current->thread.trap_no, &sc->trapno);
		put_user_ex(current->thread.error_code, &sc->err);
		put_user_ex(regs->ip, &sc->ip);
#ifdef CONFIG_X86_32
		put_user_ex(regs->cs, (unsigned int __user *)&sc->cs);
		put_user_ex(regs->flags, &sc->flags);
		put_user_ex(regs->sp, &sc->sp_at_signal);
		put_user_ex(regs->ss, (unsigned int __user *)&sc->ss);
#else /* !CONFIG_X86_32 */
		put_user_ex(regs->flags, &sc->flags);
		put_user_ex(regs->cs, &sc->cs);
		put_user_ex(0, &sc->gs);
		put_user_ex(0, &sc->fs);
#endif /* CONFIG_X86_32 */

		put_user_ex(fpstate, &sc->fpstate);

		/* non-iBCS2 extensions.. */
		put_user_ex(mask, &sc->oldmask);
		put_user_ex(current->thread.cr2, &sc->cr2);
	} put_user_catch(err);

	return err;
}

/*
 * Set up a signal frame.
 */

/*
 * Determine which stack to use..
 */
static unsigned long align_sigframe(unsigned long sp)
{
#ifdef CONFIG_X86_32
	/*
	 * Align the stack pointer according to the i386 ABI,
	 * i.e. so that on function entry ((sp + 4) & 15) == 0.
	 */
	sp = ((sp + 4) & -16ul) - 4;
#else /* !CONFIG_X86_32 */
	sp = round_down(sp, 16) - 8;
#endif
	return sp;
}

static inline void __user *
get_sigframe(struct k_sigaction *ka, struct pt_regs *regs, size_t frame_size,
	     void __user **fpstate)
{
	/* Default to using normal stack */
	unsigned long sp = regs->sp;
	int onsigstack = on_sig_stack(sp);

#ifdef CONFIG_X86_64
	/* redzone */
	sp -= 128;
#endif /* CONFIG_X86_64 */

	if (!onsigstack) {
		/* This is the X/Open sanctioned signal stack switching.  */
		if (ka->sa.sa_flags & SA_ONSTACK) {
			if (current->sas_ss_size)
				sp = current->sas_ss_sp + current->sas_ss_size;
		} else {
#ifdef CONFIG_X86_32
			/* This is the legacy signal stack switching. */
			if ((regs->ss & 0xffff) != __USER_DS &&
				!(ka->sa.sa_flags & SA_RESTORER) &&
					ka->sa.sa_restorer)
				sp = (unsigned long) ka->sa.sa_restorer;
#endif /* CONFIG_X86_32 */
		}
	}

	if (used_math()) {
		sp -= sig_xstate_size;
#ifdef CONFIG_X86_64
		sp = round_down(sp, 64);
#endif /* CONFIG_X86_64 */
		*fpstate = (void __user *)sp;
	}

	sp = align_sigframe(sp - frame_size);

	/*
	 * If we are on the alternate signal stack and would overflow it, don't.
	 * Return an always-bogus address instead so we will die with SIGSEGV.
	 */
	if (onsigstack && !likely(on_sig_stack(sp)))
		return (void __user *)-1L;

	/* save i387 state */
	if (used_math() && save_i387_xstate(*fpstate) < 0)
		return (void __user *)-1L;

	return (void __user *)sp;
}

#ifdef CONFIG_X86_32
static const struct {
	u16 poplmovl;
	u32 val;
	u16 int80;
} __attribute__((packed)) retcode = {
	0xb858,		/* popl %eax; movl $..., %eax */
	__NR_sigreturn,
	0x80cd,		/* int $0x80 */
};

static const struct {
	u8  movl;
	u32 val;
	u16 int80;
	u8  pad;
} __attribute__((packed)) rt_retcode = {
	0xb8,		/* movl $..., %eax */
	__NR_rt_sigreturn,
	0x80cd,		/* int $0x80 */
	0
};

static int
__setup_frame(int sig, struct k_sigaction *ka, sigset_t *set,
	      struct pt_regs *regs)
{
	struct sigframe __user *frame;
	void __user *restorer;
	int err = 0;
	void __user *fpstate = NULL;

	frame = get_sigframe(ka, regs, sizeof(*frame), &fpstate);

	if (!access_ok(VERIFY_WRITE, frame, sizeof(*frame)))
		return -EFAULT;

	if (__put_user(sig, &frame->sig))
		return -EFAULT;

	if (setup_sigcontext(&frame->sc, fpstate, regs, set->sig[0]))
		return -EFAULT;

	if (_NSIG_WORDS > 1) {
		if (__copy_to_user(&frame->extramask, &set->sig[1],
				   sizeof(frame->extramask)))
			return -EFAULT;
	}

	if (current->mm->context.vdso)
		restorer = VDSO32_SYMBOL(current->mm->context.vdso, sigreturn);
	else
		restorer = &frame->retcode;
	if (ka->sa.sa_flags & SA_RESTORER)
		restorer = ka->sa.sa_restorer;

	/* Set up to return from userspace.  */
	err |= __put_user(restorer, &frame->pretcode);

	/*
	 * This is popl %eax ; movl $__NR_sigreturn, %eax ; int $0x80
	 *
	 * WE DO NOT USE IT ANY MORE! It's only left here for historical
	 * reasons and because gdb uses it as a signature to notice
	 * signal handler stack frames.
	 */
	err |= __put_user(*((u64 *)&retcode), (u64 *)frame->retcode);

	if (err)
		return -EFAULT;

	/* Set up registers for signal handler */
	regs->sp = (unsigned long)frame;
	regs->ip = (unsigned long)ka->sa.sa_handler;
	regs->ax = (unsigned long)sig;
	regs->dx = 0;
	regs->cx = 0;

	regs->ds = __USER_DS;
	regs->es = __USER_DS;
	regs->ss = __USER_DS;
	regs->cs = __USER_CS;

	return 0;
}

static int __setup_rt_frame(int sig, struct k_sigaction *ka, siginfo_t *info,
			    sigset_t *set, struct pt_regs *regs)
{
	struct rt_sigframe __user *frame;
	void __user *restorer;
	int err = 0;
	void __user *fpstate = NULL;

	frame = get_sigframe(ka, regs, sizeof(*frame), &fpstate);

	if (!access_ok(VERIFY_WRITE, frame, sizeof(*frame)))
		return -EFAULT;

	put_user_try {
		put_user_ex(sig, &frame->sig);
		put_user_ex(&frame->info, &frame->pinfo);
		put_user_ex(&frame->uc, &frame->puc);
		err |= copy_siginfo_to_user(&frame->info, info);

		/* Create the ucontext.  */
		if (cpu_has_xsave)
			put_user_ex(UC_FP_XSTATE, &frame->uc.uc_flags);
		else
			put_user_ex(0, &frame->uc.uc_flags);
		put_user_ex(0, &frame->uc.uc_link);
		put_user_ex(current->sas_ss_sp, &frame->uc.uc_stack.ss_sp);
		put_user_ex(sas_ss_flags(regs->sp),
			    &frame->uc.uc_stack.ss_flags);
		put_user_ex(current->sas_ss_size, &frame->uc.uc_stack.ss_size);
		err |= setup_sigcontext(&frame->uc.uc_mcontext, fpstate,
					regs, set->sig[0]);
		err |= __copy_to_user(&frame->uc.uc_sigmask, set, sizeof(*set));

		/* Set up to return from userspace.  */
		restorer = VDSO32_SYMBOL(current->mm->context.vdso, rt_sigreturn);
		if (ka->sa.sa_flags & SA_RESTORER)
			restorer = ka->sa.sa_restorer;
		put_user_ex(restorer, &frame->pretcode);

		/*
		 * This is movl $__NR_rt_sigreturn, %ax ; int $0x80
		 *
		 * WE DO NOT USE IT ANY MORE! It's only left here for historical
		 * reasons and because gdb uses it as a signature to notice
		 * signal handler stack frames.
		 */
		put_user_ex(*((u64 *)&rt_retcode), (u64 *)frame->retcode);
	} put_user_catch(err);

	if (err)
		return -EFAULT;

	/* Set up registers for signal handler */
	regs->sp = (unsigned long)frame;
	regs->ip = (unsigned long)ka->sa.sa_handler;
	regs->ax = (unsigned long)sig;
	regs->dx = (unsigned long)&frame->info;
	regs->cx = (unsigned long)&frame->uc;

	regs->ds = __USER_DS;
	regs->es = __USER_DS;
	regs->ss = __USER_DS;
	regs->cs = __USER_CS;

	return 0;
}
#else /* !CONFIG_X86_32 */
static int __setup_rt_frame(int sig, struct k_sigaction *ka, siginfo_t *info,
			    sigset_t *set, struct pt_regs *regs)
{
	struct rt_sigframe __user *frame;
	void __user *fp = NULL;
	int err = 0;
	struct task_struct *me = current;

	frame = get_sigframe(ka, regs, sizeof(struct rt_sigframe), &fp);

	if (!access_ok(VERIFY_WRITE, frame, sizeof(*frame)))
		return -EFAULT;

	if (ka->sa.sa_flags & SA_SIGINFO) {
		if (copy_siginfo_to_user(&frame->info, info))
			return -EFAULT;
	}

	put_user_try {
		/* Create the ucontext.  */
		if (cpu_has_xsave)
			put_user_ex(UC_FP_XSTATE, &frame->uc.uc_flags);
		else
			put_user_ex(0, &frame->uc.uc_flags);
		put_user_ex(0, &frame->uc.uc_link);
		put_user_ex(me->sas_ss_sp, &frame->uc.uc_stack.ss_sp);
		put_user_ex(sas_ss_flags(regs->sp),
			    &frame->uc.uc_stack.ss_flags);
		put_user_ex(me->sas_ss_size, &frame->uc.uc_stack.ss_size);
		err |= setup_sigcontext(&frame->uc.uc_mcontext, fp, regs, set->sig[0]);
		err |= __copy_to_user(&frame->uc.uc_sigmask, set, sizeof(*set));

		/* Set up to return from userspace.  If provided, use a stub
		   already in userspace.  */
		/* x86-64 should always use SA_RESTORER. */
		if (ka->sa.sa_flags & SA_RESTORER) {
			put_user_ex(ka->sa.sa_restorer, &frame->pretcode);
		} else {
			/* could use a vstub here */
			err |= -EFAULT;
		}
	} put_user_catch(err);

	if (err)
		return -EFAULT;

	/* Set up registers for signal handler */
	regs->di = sig;
	/* In case the signal handler was declared without prototypes */
	regs->ax = 0;

	/* This also works for non SA_SIGINFO handlers because they expect the
	   next argument after the signal number on the stack. */
	regs->si = (unsigned long)&frame->info;
	regs->dx = (unsigned long)&frame->uc;
	regs->ip = (unsigned long) ka->sa.sa_handler;

	regs->sp = (unsigned long)frame;

	/* Set up the CS register to run signal handlers in 64-bit mode,
	   even if the handler happens to be interrupting 32-bit code. */
	regs->cs = __USER_CS;

	return 0;
}
#endif /* CONFIG_X86_32 */

#ifdef CONFIG_X86_32
/*
 * Atomically swap in the new signal mask, and wait for a signal.
 */
asmlinkage int
sys_sigsuspend(int history0, int history1, old_sigset_t mask)
{
	mask &= _BLOCKABLE;
	spin_lock_irq(&current->sighand->siglock);
	current->saved_sigmask = current->blocked;
	siginitset(&current->blocked, mask);
	recalc_sigpending();
	spin_unlock_irq(&current->sighand->siglock);

	current->state = TASK_INTERRUPTIBLE;
	schedule();
	set_restore_sigmask();

	return -ERESTARTNOHAND;
}

asmlinkage int
sys_sigaction(int sig, const struct old_sigaction __user *act,
	      struct old_sigaction __user *oact)
{
	struct k_sigaction new_ka, old_ka;
	int ret = 0;

	if (act) {
		old_sigset_t mask;

		if (!access_ok(VERIFY_READ, act, sizeof(*act)))
			return -EFAULT;

		get_user_try {
			get_user_ex(new_ka.sa.sa_handler, &act->sa_handler);
			get_user_ex(new_ka.sa.sa_flags, &act->sa_flags);
			get_user_ex(mask, &act->sa_mask);
			get_user_ex(new_ka.sa.sa_restorer, &act->sa_restorer);
		} get_user_catch(ret);

		if (ret)
			return -EFAULT;
		siginitset(&new_ka.sa.sa_mask, mask);
	}

	ret = do_sigaction(sig, act ? &new_ka : NULL, oact ? &old_ka : NULL);

	if (!ret && oact) {
		if (!access_ok(VERIFY_WRITE, oact, sizeof(*oact)))
			return -EFAULT;

		put_user_try {
			put_user_ex(old_ka.sa.sa_handler, &oact->sa_handler);
			put_user_ex(old_ka.sa.sa_flags, &oact->sa_flags);
			put_user_ex(old_ka.sa.sa_mask.sig[0], &oact->sa_mask);
			put_user_ex(old_ka.sa.sa_restorer, &oact->sa_restorer);
		} put_user_catch(ret);

		if (ret)
			return -EFAULT;
	}

	return ret;
}
#endif /* CONFIG_X86_32 */

#ifdef CONFIG_X86_32
int sys_sigaltstack(struct pt_regs *regs)
{
	const stack_t __user *uss = (const stack_t __user *)regs->bx;
	stack_t __user *uoss = (stack_t __user *)regs->cx;

	return do_sigaltstack(uss, uoss, regs->sp);
}
#else /* !CONFIG_X86_32 */
asmlinkage long
sys_sigaltstack(const stack_t __user *uss, stack_t __user *uoss,
		struct pt_regs *regs)
{
	return do_sigaltstack(uss, uoss, regs->sp);
}
#endif /* CONFIG_X86_32 */

/*
 * Do a signal return; undo the signal stack.
 */
#ifdef CONFIG_X86_32
unsigned long sys_sigreturn(struct pt_regs *regs)
{
	struct sigframe __user *frame;
	unsigned long ax;
	sigset_t set;

	frame = (struct sigframe __user *)(regs->sp - 8);

	if (!access_ok(VERIFY_READ, frame, sizeof(*frame)))
		goto badframe;
	if (__get_user(set.sig[0], &frame->sc.oldmask) || (_NSIG_WORDS > 1
		&& __copy_from_user(&set.sig[1], &frame->extramask,
				    sizeof(frame->extramask))))
		goto badframe;

	sigdelsetmask(&set, ~_BLOCKABLE);
	spin_lock_irq(&current->sighand->siglock);
	current->blocked = set;
	recalc_sigpending();
	spin_unlock_irq(&current->sighand->siglock);

	if (restore_sigcontext(regs, &frame->sc, &ax))
		goto badframe;
	return ax;

badframe:
	signal_fault(regs, frame, "sigreturn");

	return 0;
}
#endif /* CONFIG_X86_32 */

long sys_rt_sigreturn(struct pt_regs *regs)
{
	struct rt_sigframe __user *frame;
	unsigned long ax;
	sigset_t set;

	frame = (struct rt_sigframe __user *)(regs->sp - sizeof(long));
	if (!access_ok(VERIFY_READ, frame, sizeof(*frame)))
		goto badframe;
	if (__copy_from_user(&set, &frame->uc.uc_sigmask, sizeof(set)))
		goto badframe;

	sigdelsetmask(&set, ~_BLOCKABLE);
	spin_lock_irq(&current->sighand->siglock);
	current->blocked = set;
	recalc_sigpending();
	spin_unlock_irq(&current->sighand->siglock);

	if (restore_sigcontext(regs, &frame->uc.uc_mcontext, &ax))
		goto badframe;

	if (do_sigaltstack(&frame->uc.uc_stack, NULL, regs->sp) == -EFAULT)
		goto badframe;

	return ax;

badframe:
	signal_fault(regs, frame, "rt_sigreturn");
	return 0;
}

/*
 * OK, we're invoking a handler:
 */
static int signr_convert(int sig)
{
#ifdef CONFIG_X86_32
	struct thread_info *info = current_thread_info();

	if (info->exec_domain && info->exec_domain->signal_invmap && sig < 32)
		return info->exec_domain->signal_invmap[sig];
#endif /* CONFIG_X86_32 */
	return sig;
}

#ifdef CONFIG_X86_32

#define is_ia32	1
#define ia32_setup_frame	__setup_frame
#define ia32_setup_rt_frame	__setup_rt_frame

#else /* !CONFIG_X86_32 */

#ifdef CONFIG_IA32_EMULATION
#define is_ia32	test_thread_flag(TIF_IA32)
#else /* !CONFIG_IA32_EMULATION */
#define is_ia32	0
#endif /* CONFIG_IA32_EMULATION */

int ia32_setup_rt_frame(int sig, struct k_sigaction *ka, siginfo_t *info,
		sigset_t *set, struct pt_regs *regs);
int ia32_setup_frame(int sig, struct k_sigaction *ka,
		sigset_t *set, struct pt_regs *regs);

#endif /* CONFIG_X86_32 */

static int
setup_rt_frame(int sig, struct k_sigaction *ka, siginfo_t *info,
	       sigset_t *set, struct pt_regs *regs)
{
	int usig = signr_convert(sig);
	int ret;

	/* Set up the stack frame */
	if (is_ia32) {
		if (ka->sa.sa_flags & SA_SIGINFO)
			ret = ia32_setup_rt_frame(usig, ka, info, set, regs);
		else
			ret = ia32_setup_frame(usig, ka, set, regs);
	} else
		ret = __setup_rt_frame(sig, ka, info, set, regs);

	if (ret) {
		force_sigsegv(sig, current);
		return -EFAULT;
	}

	return ret;
}

static int
handle_signal(unsigned long sig, siginfo_t *info, struct k_sigaction *ka,
	      sigset_t *oldset, struct pt_regs *regs)
{
	int ret;

	/* Are we from a system call? */
	if (syscall_get_nr(current, regs) >= 0) {
		/* If so, check system call restarting.. */
		switch (syscall_get_error(current, regs)) {
		case -ERESTART_RESTARTBLOCK:
		case -ERESTARTNOHAND:
			regs->ax = -EINTR;
			break;

		case -ERESTARTSYS:
			if (!(ka->sa.sa_flags & SA_RESTART)) {
				regs->ax = -EINTR;
				break;
			}
		/* fallthrough */
		case -ERESTARTNOINTR:
			regs->ax = regs->orig_ax;
			regs->ip -= 2;
			break;
		}
	}

	/*
	 * If TF is set due to a debugger (TIF_FORCED_TF), clear the TF
	 * flag so that register information in the sigcontext is correct.
	 */
	if (unlikely(regs->flags & X86_EFLAGS_TF) &&
	    likely(test_and_clear_thread_flag(TIF_FORCED_TF)))
		regs->flags &= ~X86_EFLAGS_TF;

	ret = setup_rt_frame(sig, ka, info, oldset, regs);

	if (ret)
		return ret;

#ifdef CONFIG_X86_64
	/*
	 * This has nothing to do with segment registers,
	 * despite the name.  This magic affects uaccess.h
	 * macros' behavior.  Reset it to the normal setting.
	 */
	set_fs(USER_DS);
#endif

	/*
	 * Clear the direction flag as per the ABI for function entry.
	 */
	regs->flags &= ~X86_EFLAGS_DF;

	/*
	 * Clear TF when entering the signal handler, but
	 * notify any tracer that was single-stepping it.
	 * The tracer may want to single-step inside the
	 * handler too.
	 */
	regs->flags &= ~X86_EFLAGS_TF;

	spin_lock_irq(&current->sighand->siglock);
	sigorsets(&current->blocked, &current->blocked, &ka->sa.sa_mask);
	if (!(ka->sa.sa_flags & SA_NODEFER))
		sigaddset(&current->blocked, sig);
	recalc_sigpending();
	spin_unlock_irq(&current->sighand->siglock);

	tracehook_signal_handler(sig, info, ka, regs,
				 test_thread_flag(TIF_SINGLESTEP));

	return 0;
}

#ifdef CONFIG_X86_32
#define NR_restart_syscall	__NR_restart_syscall
#else /* !CONFIG_X86_32 */
#define NR_restart_syscall	\
	test_thread_flag(TIF_IA32) ? __NR_ia32_restart_syscall : __NR_restart_syscall
#endif /* CONFIG_X86_32 */

/*
 * Note that 'init' is a special process: it doesn't get signals it doesn't
 * want to handle. Thus you cannot kill init even with a SIGKILL even by
 * mistake.
 */
static void do_signal(struct pt_regs *regs)
{
	struct k_sigaction ka;
	siginfo_t info;
	int signr;
	sigset_t *oldset;

	/*
	 * We want the common case to go fast, which is why we may in certain
	 * cases get here from kernel mode. Just return without doing anything
	 * if so.
	 * X86_32: vm86 regs switched out by assembly code before reaching
	 * here, so testing against kernel CS suffices.
	 */
	if (!user_mode(regs))
		return;

	if (current_thread_info()->status & TS_RESTORE_SIGMASK)
		oldset = &current->saved_sigmask;
	else
		oldset = &current->blocked;

	signr = get_signal_to_deliver(&info, &ka, regs, NULL);
	if (signr > 0) {
		/*
		 * Re-enable any watchpoints before delivering the
		 * signal to user space. The processor register will
		 * have been cleared if the watchpoint triggered
		 * inside the kernel.
		 */
		if (current->thread.debugreg7)
			set_debugreg(current->thread.debugreg7, 7);

		/* Whee! Actually deliver the signal.  */
		if (handle_signal(signr, &info, &ka, oldset, regs) == 0) {
			/*
			 * A signal was successfully delivered; the saved
			 * sigmask will have been stored in the signal frame,
			 * and will be restored by sigreturn, so we can simply
			 * clear the TS_RESTORE_SIGMASK flag.
			 */
			current_thread_info()->status &= ~TS_RESTORE_SIGMASK;
		}
		return;
	}

	/* Did we come from a system call? */
	if (syscall_get_nr(current, regs) >= 0) {
		/* Restart the system call - no handlers present */
		switch (syscall_get_error(current, regs)) {
		case -ERESTARTNOHAND:
		case -ERESTARTSYS:
		case -ERESTARTNOINTR:
			regs->ax = regs->orig_ax;
			regs->ip -= 2;
			break;

		case -ERESTART_RESTARTBLOCK:
			regs->ax = NR_restart_syscall;
			regs->ip -= 2;
			break;
		}
	}

	/*
	 * If there's no signal to deliver, we just put the saved sigmask
	 * back.
	 */
	if (current_thread_info()->status & TS_RESTORE_SIGMASK) {
		current_thread_info()->status &= ~TS_RESTORE_SIGMASK;
		sigprocmask(SIG_SETMASK, &current->saved_sigmask, NULL);
	}
}

/*
 * notification of userspace execution resumption
 * - triggered by the TIF_WORK_MASK flags
 */
void
do_notify_resume(struct pt_regs *regs, void *unused, __u32 thread_info_flags)
{
#if defined(CONFIG_X86_64) && defined(CONFIG_X86_MCE)
	/* notify userspace of pending MCEs */
	if (thread_info_flags & _TIF_MCE_NOTIFY)
		mce_notify_user();
#endif /* CONFIG_X86_64 && CONFIG_X86_MCE */

	/* deal with pending signal delivery */
	if (thread_info_flags & _TIF_SIGPENDING)
		do_signal(regs);

	if (thread_info_flags & _TIF_NOTIFY_RESUME) {
		clear_thread_flag(TIF_NOTIFY_RESUME);
		tracehook_notify_resume(regs);
	}

	if (thread_info_flags & _TIF_PERF_COUNTERS) {
		clear_thread_flag(TIF_PERF_COUNTERS);
		perf_counter_notify(regs);
	}

#ifdef CONFIG_X86_32
	clear_thread_flag(TIF_IRET);
#endif /* CONFIG_X86_32 */
}

void signal_fault(struct pt_regs *regs, void __user *frame, char *where)
{
	struct task_struct *me = current;

	if (show_unhandled_signals && printk_ratelimit()) {
		printk("%s"
		       "%s[%d] bad frame in %s frame:%p ip:%lx sp:%lx orax:%lx",
		       task_pid_nr(current) > 1 ? KERN_INFO : KERN_EMERG,
		       me->comm, me->pid, where, frame,
		       regs->ip, regs->sp, regs->orig_ax);
		print_vma_addr(" in ", regs->ip);
		printk(KERN_CONT "\n");
	}

	force_sig(SIGSEGV, me);
}<|MERGE_RESOLUTION|>--- conflicted
+++ resolved
@@ -115,17 +115,10 @@
 		get_user_ex(tmpflags, &sc->flags);
 		regs->flags = (regs->flags & ~FIX_EFLAGS) | (tmpflags & FIX_EFLAGS);
 		regs->orig_ax = -1;		/* disable syscall checks */
-<<<<<<< HEAD
 
 		get_user_ex(buf, &sc->fpstate);
 		err |= restore_i387_xstate(buf);
 
-=======
-
-		get_user_ex(buf, &sc->fpstate);
-		err |= restore_i387_xstate(buf);
-
->>>>>>> 0221c81b
 		get_user_ex(*pax, &sc->ax);
 	} get_user_catch(err);
 
