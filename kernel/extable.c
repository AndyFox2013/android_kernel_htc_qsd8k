--- conflicted
+++ resolved
@@ -52,7 +52,6 @@
 	return e;
 }
 
-<<<<<<< HEAD
 static inline int init_kernel_text(unsigned long addr)
 {
 	if (addr >= (unsigned long)_sinittext &&
@@ -61,10 +60,7 @@
 	return 0;
 }
 
-__notrace_funcgraph int core_kernel_text(unsigned long addr)
-=======
 int core_kernel_text(unsigned long addr)
->>>>>>> 645dae96
 {
 	if (addr >= (unsigned long)_stext &&
 	    addr <= (unsigned long)_etext)
