/*
 * sched_clock for unstable cpu clocks
 *
 *  Copyright (C) 2008 Red Hat, Inc., Peter Zijlstra <pzijlstr@redhat.com>
 *
 *  Updates and enhancements:
 *    Copyright (C) 2008 Red Hat, Inc. Steven Rostedt <srostedt@redhat.com>
 *
 * Based on code by:
 *   Ingo Molnar <mingo@redhat.com>
 *   Guillaume Chazarain <guichaz@gmail.com>
 *
 * Create a semi stable clock from a mixture of other events, including:
 *  - gtod
 *  - jiffies
 *  - sched_clock()
 *  - explicit idle events
 *
 * We use gtod as base and the unstable clock deltas. The deltas are filtered,
 * making it monotonic and keeping it within an expected window.  This window
 * is set up using jiffies.
 *
 * Furthermore, explicit sleep and wakeup hooks allow us to account for time
 * that is otherwise invisible (TSC gets stopped).
 *
 * The clock: sched_clock_cpu() is monotonic per cpu, and should be somewhat
 * consistent between cpus (never more than 1 jiffies difference).
 */
#include <linux/sched.h>
#include <linux/percpu.h>
#include <linux/spinlock.h>
#include <linux/ktime.h>
#include <linux/module.h>

/*
 * Scheduler clock - returns current time in nanosec units.
 * This is default implementation.
 * Architectures and sub-architectures can override this.
 */
unsigned long long __attribute__((weak)) sched_clock(void)
{
	return (unsigned long long)jiffies * (NSEC_PER_SEC / HZ);
}

static __read_mostly int sched_clock_running;

#ifdef CONFIG_HAVE_UNSTABLE_SCHED_CLOCK

struct sched_clock_data {
	/*
	 * Raw spinlock - this is a special case: this might be called
	 * from within instrumentation code so we dont want to do any
	 * instrumentation ourselves.
	 */
	raw_spinlock_t		lock;

	unsigned long		tick_jiffies;
	u64			tick_raw;
	u64			tick_gtod;
	u64			clock;
};

static DEFINE_PER_CPU_SHARED_ALIGNED(struct sched_clock_data, sched_clock_data);

static inline struct sched_clock_data *this_scd(void)
{
	return &__get_cpu_var(sched_clock_data);
}

static inline struct sched_clock_data *cpu_sdc(int cpu)
{
	return &per_cpu(sched_clock_data, cpu);
}

void sched_clock_init(void)
{
	u64 ktime_now = ktime_to_ns(ktime_get());
	unsigned long now_jiffies = jiffies;
	int cpu;

	for_each_possible_cpu(cpu) {
		struct sched_clock_data *scd = cpu_sdc(cpu);

		scd->lock = (raw_spinlock_t)__RAW_SPIN_LOCK_UNLOCKED;
		scd->tick_jiffies = now_jiffies;
		scd->tick_raw = 0;
		scd->tick_gtod = ktime_now;
		scd->clock = ktime_now;
	}

	sched_clock_running = 1;
}

/*
 * update the percpu scd from the raw @now value
 *
 *  - filter out backward motion
 *  - use jiffies to generate a min,max window to clip the raw values
 */
static u64 __update_sched_clock(struct sched_clock_data *scd, u64 now)
{
	unsigned long now_jiffies = jiffies;
	long delta_jiffies = now_jiffies - scd->tick_jiffies;
	u64 clock = scd->clock;
	u64 min_clock, max_clock;
	s64 delta = now - scd->tick_raw;

	WARN_ON_ONCE(!irqs_disabled());
	min_clock = scd->tick_gtod + delta_jiffies * TICK_NSEC;

	if (unlikely(delta < 0)) {
		clock++;
		goto out;
	}

	max_clock = min_clock + TICK_NSEC;

	if (unlikely(clock + delta > max_clock)) {
		if (clock < max_clock)
			clock = max_clock;
		else
			clock++;
	} else {
		clock += delta;
	}

 out:
	if (unlikely(clock < min_clock))
		clock = min_clock;

	scd->tick_jiffies = now_jiffies;
	scd->clock = clock;

	return clock;
}

static void lock_double_clock(struct sched_clock_data *data1,
				struct sched_clock_data *data2)
{
	if (data1 < data2) {
		__raw_spin_lock(&data1->lock);
		__raw_spin_lock(&data2->lock);
	} else {
		__raw_spin_lock(&data2->lock);
		__raw_spin_lock(&data1->lock);
	}
}

u64 sched_clock_cpu(int cpu)
{
	struct sched_clock_data *scd = cpu_sdc(cpu);
	u64 now, clock, this_clock, remote_clock;

	if (unlikely(!sched_clock_running))
		return 0ull;

	WARN_ON_ONCE(!irqs_disabled());
	now = sched_clock();

	if (cpu != raw_smp_processor_id()) {
		struct sched_clock_data *my_scd = this_scd();

		lock_double_clock(scd, my_scd);

		this_clock = __update_sched_clock(my_scd, now);
		remote_clock = scd->clock;

		/*
		 * Use the opportunity that we have both locks
		 * taken to couple the two clocks: we take the
		 * larger time as the latest time for both
		 * runqueues. (this creates monotonic movement)
		 */
		if (likely(remote_clock < this_clock)) {
			clock = this_clock;
			scd->clock = clock;
		} else {
			/*
			 * Should be rare, but possible:
			 */
			clock = remote_clock;
			my_scd->clock = remote_clock;
		}

		__raw_spin_unlock(&my_scd->lock);
	} else {
		__raw_spin_lock(&scd->lock);
		clock = __update_sched_clock(scd, now);
	}

	__raw_spin_unlock(&scd->lock);

	return clock;
}

void sched_clock_tick(void)
{
	struct sched_clock_data *scd = this_scd();
	u64 now, now_gtod;

	if (unlikely(!sched_clock_running))
		return;

	WARN_ON_ONCE(!irqs_disabled());

	now_gtod = ktime_to_ns(ktime_get());
	now = sched_clock();

	__raw_spin_lock(&scd->lock);
	__update_sched_clock(scd, now);
	/*
	 * update tick_gtod after __update_sched_clock() because that will
	 * already observe 1 new jiffy; adding a new tick_gtod to that would
	 * increase the clock 2 jiffies.
	 */
	scd->tick_raw = now;
	scd->tick_gtod = now_gtod;
	__raw_spin_unlock(&scd->lock);
}

/*
 * We are going deep-idle (irqs are disabled):
 */
void sched_clock_idle_sleep_event(void)
{
	sched_clock_cpu(smp_processor_id());
}
EXPORT_SYMBOL_GPL(sched_clock_idle_sleep_event);

/*
 * We just idled delta nanoseconds (called with irqs disabled):
 */
void sched_clock_idle_wakeup_event(u64 delta_ns)
{
	struct sched_clock_data *scd = this_scd();

	/*
	 * Override the previous timestamp and ignore all
	 * sched_clock() deltas that occured while we idled,
	 * and use the PM-provided delta_ns to advance the
	 * rq clock:
	 */
	__raw_spin_lock(&scd->lock);
	scd->clock += delta_ns;
	__raw_spin_unlock(&scd->lock);

	touch_softlockup_watchdog();
}
EXPORT_SYMBOL_GPL(sched_clock_idle_wakeup_event);

#else /* CONFIG_HAVE_UNSTABLE_SCHED_CLOCK */

<<<<<<< HEAD
=======
void sched_clock_init(void)
{
	sched_clock_running = 1;
}

u64 sched_clock_cpu(int cpu)
{
	if (unlikely(!sched_clock_running))
		return 0;

	return sched_clock();
}

#endif

>>>>>>> cf206bff
unsigned long long cpu_clock(int cpu)
{
	unsigned long long clock;
	unsigned long flags;

	local_irq_save(flags);
	clock = sched_clock_cpu(cpu);
	local_irq_restore(flags);

	return clock;
}
EXPORT_SYMBOL_GPL(cpu_clock);<|MERGE_RESOLUTION|>--- conflicted
+++ resolved
@@ -250,8 +250,6 @@
 
 #else /* CONFIG_HAVE_UNSTABLE_SCHED_CLOCK */
 
-<<<<<<< HEAD
-=======
 void sched_clock_init(void)
 {
 	sched_clock_running = 1;
@@ -267,7 +265,6 @@
 
 #endif
 
->>>>>>> cf206bff
 unsigned long long cpu_clock(int cpu)
 {
 	unsigned long long clock;
