/*
 * Resizable virtual memory filesystem for Linux.
 *
 * Copyright (C) 2000 Linus Torvalds.
 *		 2000 Transmeta Corp.
 *		 2000-2001 Christoph Rohland
 *		 2000-2001 SAP AG
 *		 2002 Red Hat Inc.
 * Copyright (C) 2002-2005 Hugh Dickins.
 * Copyright (C) 2002-2005 VERITAS Software Corporation.
 * Copyright (C) 2004 Andi Kleen, SuSE Labs
 *
 * Extended attribute support for tmpfs:
 * Copyright (c) 2004, Luke Kenneth Casson Leighton <lkcl@lkcl.net>
 * Copyright (c) 2004 Red Hat, Inc., James Morris <jmorris@redhat.com>
 *
 * tiny-shmem:
 * Copyright (c) 2004, 2008 Matt Mackall <mpm@selenic.com>
 *
 * This file is released under the GPL.
 */

#include <linux/fs.h>
#include <linux/init.h>
#include <linux/vfs.h>
#include <linux/mount.h>
#include <linux/pagemap.h>
#include <linux/file.h>
#include <linux/mm.h>
#include <linux/module.h>
#include <linux/percpu_counter.h>
#include <linux/swap.h>

static struct vfsmount *shm_mnt;

#ifdef CONFIG_SHMEM
/*
 * This virtual memory filesystem is heavily based on the ramfs. It
 * extends ramfs by the ability to use swap and honor resource limits
 * which makes it a completely usable filesystem.
 */

#include <linux/xattr.h>
#include <linux/exportfs.h>
#include <linux/posix_acl.h>
#include <linux/generic_acl.h>
#include <linux/mman.h>
#include <linux/string.h>
#include <linux/slab.h>
#include <linux/backing-dev.h>
#include <linux/shmem_fs.h>
#include <linux/writeback.h>
#include <linux/blkdev.h>
#include <linux/security.h>
#include <linux/swapops.h>
#include <linux/mempolicy.h>
#include <linux/namei.h>
#include <linux/ctype.h>
#include <linux/migrate.h>
#include <linux/highmem.h>
#include <linux/seq_file.h>
#include <linux/magic.h>

#include <asm/uaccess.h>
#include <asm/div64.h>
#include <asm/pgtable.h>

/*
 * The maximum size of a shmem/tmpfs file is limited by the maximum size of
 * its triple-indirect swap vector - see illustration at shmem_swp_entry().
 *
 * With 4kB page size, maximum file size is just over 2TB on a 32-bit kernel,
 * but one eighth of that on a 64-bit kernel.  With 8kB page size, maximum
 * file size is just over 4TB on a 64-bit kernel, but 16TB on a 32-bit kernel,
 * MAX_LFS_FILESIZE being then more restrictive than swap vector layout.
 *
 * We use / and * instead of shifts in the definitions below, so that the swap
 * vector can be tested with small even values (e.g. 20) for ENTRIES_PER_PAGE.
 */
#define ENTRIES_PER_PAGE (PAGE_CACHE_SIZE/sizeof(unsigned long))
#define ENTRIES_PER_PAGEPAGE ((unsigned long long)ENTRIES_PER_PAGE*ENTRIES_PER_PAGE)

#define SHMSWP_MAX_INDEX (SHMEM_NR_DIRECT + (ENTRIES_PER_PAGEPAGE/2) * (ENTRIES_PER_PAGE+1))
#define SHMSWP_MAX_BYTES (SHMSWP_MAX_INDEX << PAGE_CACHE_SHIFT)

#define SHMEM_MAX_BYTES  min_t(unsigned long long, SHMSWP_MAX_BYTES, MAX_LFS_FILESIZE)
#define SHMEM_MAX_INDEX  ((unsigned long)((SHMEM_MAX_BYTES+1) >> PAGE_CACHE_SHIFT))

#define BLOCKS_PER_PAGE  (PAGE_CACHE_SIZE/512)
#define VM_ACCT(size)    (PAGE_CACHE_ALIGN(size) >> PAGE_SHIFT)

/* info->flags needs VM_flags to handle pagein/truncate races efficiently */
#define SHMEM_PAGEIN	 VM_READ
#define SHMEM_TRUNCATE	 VM_WRITE

/* Definition to limit shmem_truncate's steps between cond_rescheds */
#define LATENCY_LIMIT	 64

/* Pretend that each entry is of this size in directory's i_size */
#define BOGO_DIRENT_SIZE 20

/* Flag allocation requirements to shmem_getpage and shmem_swp_alloc */
enum sgp_type {
	SGP_READ,	/* don't exceed i_size, don't allocate page */
	SGP_CACHE,	/* don't exceed i_size, may allocate page */
	SGP_DIRTY,	/* like SGP_CACHE, but set new page dirty */
	SGP_WRITE,	/* may exceed i_size, may allocate page */
};

#ifdef CONFIG_TMPFS
static unsigned long shmem_default_max_blocks(void)
{
	return totalram_pages / 2;
}

static unsigned long shmem_default_max_inodes(void)
{
	return min(totalram_pages - totalhigh_pages, totalram_pages / 2);
}
#endif

static int shmem_getpage(struct inode *inode, unsigned long idx,
			 struct page **pagep, enum sgp_type sgp, int *type);

static inline struct page *shmem_dir_alloc(gfp_t gfp_mask)
{
	/*
	 * The above definition of ENTRIES_PER_PAGE, and the use of
	 * BLOCKS_PER_PAGE on indirect pages, assume PAGE_CACHE_SIZE:
	 * might be reconsidered if it ever diverges from PAGE_SIZE.
	 *
	 * Mobility flags are masked out as swap vectors cannot move
	 */
	return alloc_pages((gfp_mask & ~GFP_MOVABLE_MASK) | __GFP_ZERO,
				PAGE_CACHE_SHIFT-PAGE_SHIFT);
}

static inline void shmem_dir_free(struct page *page)
{
	__free_pages(page, PAGE_CACHE_SHIFT-PAGE_SHIFT);
}

static struct page **shmem_dir_map(struct page *page)
{
	return (struct page **)kmap_atomic(page, KM_USER0);
}

static inline void shmem_dir_unmap(struct page **dir)
{
	kunmap_atomic(dir, KM_USER0);
}

static swp_entry_t *shmem_swp_map(struct page *page)
{
	return (swp_entry_t *)kmap_atomic(page, KM_USER1);
}

static inline void shmem_swp_balance_unmap(void)
{
	/*
	 * When passing a pointer to an i_direct entry, to code which
	 * also handles indirect entries and so will shmem_swp_unmap,
	 * we must arrange for the preempt count to remain in balance.
	 * What kmap_atomic of a lowmem page does depends on config
	 * and architecture, so pretend to kmap_atomic some lowmem page.
	 */
	(void) kmap_atomic(ZERO_PAGE(0), KM_USER1);
}

static inline void shmem_swp_unmap(swp_entry_t *entry)
{
	kunmap_atomic(entry, KM_USER1);
}

static inline struct shmem_sb_info *SHMEM_SB(struct super_block *sb)
{
	return sb->s_fs_info;
}

/*
 * shmem_file_setup pre-accounts the whole fixed size of a VM object,
 * for shared memory and for shared anonymous (/dev/zero) mappings
 * (unless MAP_NORESERVE and sysctl_overcommit_memory <= 1),
 * consistent with the pre-accounting of private mappings ...
 */
static inline int shmem_acct_size(unsigned long flags, loff_t size)
{
	return (flags & VM_NORESERVE) ?
		0 : security_vm_enough_memory_kern(VM_ACCT(size));
}

static inline void shmem_unacct_size(unsigned long flags, loff_t size)
{
	if (!(flags & VM_NORESERVE))
		vm_unacct_memory(VM_ACCT(size));
}

/*
 * ... whereas tmpfs objects are accounted incrementally as
 * pages are allocated, in order to allow huge sparse files.
 * shmem_getpage reports shmem_acct_block failure as -ENOSPC not -ENOMEM,
 * so that a failure on a sparse tmpfs mapping will give SIGBUS not OOM.
 */
static inline int shmem_acct_block(unsigned long flags)
{
	return (flags & VM_NORESERVE) ?
		security_vm_enough_memory_kern(VM_ACCT(PAGE_CACHE_SIZE)) : 0;
}

static inline void shmem_unacct_blocks(unsigned long flags, long pages)
{
	if (flags & VM_NORESERVE)
		vm_unacct_memory(pages * VM_ACCT(PAGE_CACHE_SIZE));
}

static const struct super_operations shmem_ops;
static const struct address_space_operations shmem_aops;
static const struct file_operations shmem_file_operations;
static const struct inode_operations shmem_inode_operations;
static const struct inode_operations shmem_dir_inode_operations;
static const struct inode_operations shmem_special_inode_operations;
static const struct vm_operations_struct shmem_vm_ops;

static struct backing_dev_info shmem_backing_dev_info  __read_mostly = {
	.ra_pages	= 0,	/* No readahead */
	.capabilities	= BDI_CAP_NO_ACCT_AND_WRITEBACK | BDI_CAP_SWAP_BACKED,
	.unplug_io_fn	= default_unplug_io_fn,
};

static LIST_HEAD(shmem_swaplist);
static DEFINE_MUTEX(shmem_swaplist_mutex);

static void shmem_free_blocks(struct inode *inode, long pages)
{
	struct shmem_sb_info *sbinfo = SHMEM_SB(inode->i_sb);
	if (sbinfo->max_blocks) {
		percpu_counter_add(&sbinfo->used_blocks, -pages);
		spin_lock(&inode->i_lock);
		inode->i_blocks -= pages*BLOCKS_PER_PAGE;
		spin_unlock(&inode->i_lock);
	}
}

static int shmem_reserve_inode(struct super_block *sb)
{
	struct shmem_sb_info *sbinfo = SHMEM_SB(sb);
	if (sbinfo->max_inodes) {
		spin_lock(&sbinfo->stat_lock);
		if (!sbinfo->free_inodes) {
			spin_unlock(&sbinfo->stat_lock);
			return -ENOSPC;
		}
		sbinfo->free_inodes--;
		spin_unlock(&sbinfo->stat_lock);
	}
	return 0;
}

static void shmem_free_inode(struct super_block *sb)
{
	struct shmem_sb_info *sbinfo = SHMEM_SB(sb);
	if (sbinfo->max_inodes) {
		spin_lock(&sbinfo->stat_lock);
		sbinfo->free_inodes++;
		spin_unlock(&sbinfo->stat_lock);
	}
}

/**
 * shmem_recalc_inode - recalculate the size of an inode
 * @inode: inode to recalc
 *
 * We have to calculate the free blocks since the mm can drop
 * undirtied hole pages behind our back.
 *
 * But normally   info->alloced == inode->i_mapping->nrpages + info->swapped
 * So mm freed is info->alloced - (inode->i_mapping->nrpages + info->swapped)
 *
 * It has to be called with the spinlock held.
 */
static void shmem_recalc_inode(struct inode *inode)
{
	struct shmem_inode_info *info = SHMEM_I(inode);
	long freed;

	freed = info->alloced - info->swapped - inode->i_mapping->nrpages;
	if (freed > 0) {
		info->alloced -= freed;
		shmem_unacct_blocks(info->flags, freed);
		shmem_free_blocks(inode, freed);
	}
}

/**
 * shmem_swp_entry - find the swap vector position in the info structure
 * @info:  info structure for the inode
 * @index: index of the page to find
 * @page:  optional page to add to the structure. Has to be preset to
 *         all zeros
 *
 * If there is no space allocated yet it will return NULL when
 * page is NULL, else it will use the page for the needed block,
 * setting it to NULL on return to indicate that it has been used.
 *
 * The swap vector is organized the following way:
 *
 * There are SHMEM_NR_DIRECT entries directly stored in the
 * shmem_inode_info structure. So small files do not need an addional
 * allocation.
 *
 * For pages with index > SHMEM_NR_DIRECT there is the pointer
 * i_indirect which points to a page which holds in the first half
 * doubly indirect blocks, in the second half triple indirect blocks:
 *
 * For an artificial ENTRIES_PER_PAGE = 4 this would lead to the
 * following layout (for SHMEM_NR_DIRECT == 16):
 *
 * i_indirect -> dir --> 16-19
 * 	      |	     +-> 20-23
 * 	      |
 * 	      +-->dir2 --> 24-27
 * 	      |	       +-> 28-31
 * 	      |	       +-> 32-35
 * 	      |	       +-> 36-39
 * 	      |
 * 	      +-->dir3 --> 40-43
 * 	       	       +-> 44-47
 * 	      	       +-> 48-51
 * 	      	       +-> 52-55
 */
static swp_entry_t *shmem_swp_entry(struct shmem_inode_info *info, unsigned long index, struct page **page)
{
	unsigned long offset;
	struct page **dir;
	struct page *subdir;

	if (index < SHMEM_NR_DIRECT) {
		shmem_swp_balance_unmap();
		return info->i_direct+index;
	}
	if (!info->i_indirect) {
		if (page) {
			info->i_indirect = *page;
			*page = NULL;
		}
		return NULL;			/* need another page */
	}

	index -= SHMEM_NR_DIRECT;
	offset = index % ENTRIES_PER_PAGE;
	index /= ENTRIES_PER_PAGE;
	dir = shmem_dir_map(info->i_indirect);

	if (index >= ENTRIES_PER_PAGE/2) {
		index -= ENTRIES_PER_PAGE/2;
		dir += ENTRIES_PER_PAGE/2 + index/ENTRIES_PER_PAGE;
		index %= ENTRIES_PER_PAGE;
		subdir = *dir;
		if (!subdir) {
			if (page) {
				*dir = *page;
				*page = NULL;
			}
			shmem_dir_unmap(dir);
			return NULL;		/* need another page */
		}
		shmem_dir_unmap(dir);
		dir = shmem_dir_map(subdir);
	}

	dir += index;
	subdir = *dir;
	if (!subdir) {
		if (!page || !(subdir = *page)) {
			shmem_dir_unmap(dir);
			return NULL;		/* need a page */
		}
		*dir = subdir;
		*page = NULL;
	}
	shmem_dir_unmap(dir);
	return shmem_swp_map(subdir) + offset;
}

static void shmem_swp_set(struct shmem_inode_info *info, swp_entry_t *entry, unsigned long value)
{
	long incdec = value? 1: -1;

	entry->val = value;
	info->swapped += incdec;
	if ((unsigned long)(entry - info->i_direct) >= SHMEM_NR_DIRECT) {
		struct page *page = kmap_atomic_to_page(entry);
		set_page_private(page, page_private(page) + incdec);
	}
}

/**
 * shmem_swp_alloc - get the position of the swap entry for the page.
 * @info:	info structure for the inode
 * @index:	index of the page to find
 * @sgp:	check and recheck i_size? skip allocation?
 *
 * If the entry does not exist, allocate it.
 */
static swp_entry_t *shmem_swp_alloc(struct shmem_inode_info *info, unsigned long index, enum sgp_type sgp)
{
	struct inode *inode = &info->vfs_inode;
	struct shmem_sb_info *sbinfo = SHMEM_SB(inode->i_sb);
	struct page *page = NULL;
	swp_entry_t *entry;

	if (sgp != SGP_WRITE &&
	    ((loff_t) index << PAGE_CACHE_SHIFT) >= i_size_read(inode))
		return ERR_PTR(-EINVAL);

	while (!(entry = shmem_swp_entry(info, index, &page))) {
		if (sgp == SGP_READ)
			return shmem_swp_map(ZERO_PAGE(0));
		/*
		 * Test used_blocks against 1 less max_blocks, since we have 1 data
		 * page (and perhaps indirect index pages) yet to allocate:
		 * a waste to allocate index if we cannot allocate data.
		 */
		if (sbinfo->max_blocks) {
			if (percpu_counter_compare(&sbinfo->used_blocks,
						sbinfo->max_blocks - 1) >= 0)
				return ERR_PTR(-ENOSPC);
			percpu_counter_inc(&sbinfo->used_blocks);
			spin_lock(&inode->i_lock);
			inode->i_blocks += BLOCKS_PER_PAGE;
			spin_unlock(&inode->i_lock);
		}

		spin_unlock(&info->lock);
		page = shmem_dir_alloc(mapping_gfp_mask(inode->i_mapping));
		spin_lock(&info->lock);

		if (!page) {
			shmem_free_blocks(inode, 1);
			return ERR_PTR(-ENOMEM);
		}
		if (sgp != SGP_WRITE &&
		    ((loff_t) index << PAGE_CACHE_SHIFT) >= i_size_read(inode)) {
			entry = ERR_PTR(-EINVAL);
			break;
		}
		if (info->next_index <= index)
			info->next_index = index + 1;
	}
	if (page) {
		/* another task gave its page, or truncated the file */
		shmem_free_blocks(inode, 1);
		shmem_dir_free(page);
	}
	if (info->next_index <= index && !IS_ERR(entry))
		info->next_index = index + 1;
	return entry;
}

/**
 * shmem_free_swp - free some swap entries in a directory
 * @dir:        pointer to the directory
 * @edir:       pointer after last entry of the directory
 * @punch_lock: pointer to spinlock when needed for the holepunch case
 */
static int shmem_free_swp(swp_entry_t *dir, swp_entry_t *edir,
						spinlock_t *punch_lock)
{
	spinlock_t *punch_unlock = NULL;
	swp_entry_t *ptr;
	int freed = 0;

	for (ptr = dir; ptr < edir; ptr++) {
		if (ptr->val) {
			if (unlikely(punch_lock)) {
				punch_unlock = punch_lock;
				punch_lock = NULL;
				spin_lock(punch_unlock);
				if (!ptr->val)
					continue;
			}
			free_swap_and_cache(*ptr);
			*ptr = (swp_entry_t){0};
			freed++;
		}
	}
	if (punch_unlock)
		spin_unlock(punch_unlock);
	return freed;
}

static int shmem_map_and_free_swp(struct page *subdir, int offset,
		int limit, struct page ***dir, spinlock_t *punch_lock)
{
	swp_entry_t *ptr;
	int freed = 0;

	ptr = shmem_swp_map(subdir);
	for (; offset < limit; offset += LATENCY_LIMIT) {
		int size = limit - offset;
		if (size > LATENCY_LIMIT)
			size = LATENCY_LIMIT;
		freed += shmem_free_swp(ptr+offset, ptr+offset+size,
							punch_lock);
		if (need_resched()) {
			shmem_swp_unmap(ptr);
			if (*dir) {
				shmem_dir_unmap(*dir);
				*dir = NULL;
			}
			cond_resched();
			ptr = shmem_swp_map(subdir);
		}
	}
	shmem_swp_unmap(ptr);
	return freed;
}

static void shmem_free_pages(struct list_head *next)
{
	struct page *page;
	int freed = 0;

	do {
		page = container_of(next, struct page, lru);
		next = next->next;
		shmem_dir_free(page);
		freed++;
		if (freed >= LATENCY_LIMIT) {
			cond_resched();
			freed = 0;
		}
	} while (next);
}

static void shmem_truncate_range(struct inode *inode, loff_t start, loff_t end)
{
	struct shmem_inode_info *info = SHMEM_I(inode);
	unsigned long idx;
	unsigned long size;
	unsigned long limit;
	unsigned long stage;
	unsigned long diroff;
	struct page **dir;
	struct page *topdir;
	struct page *middir;
	struct page *subdir;
	swp_entry_t *ptr;
	LIST_HEAD(pages_to_free);
	long nr_pages_to_free = 0;
	long nr_swaps_freed = 0;
	int offset;
	int freed;
	int punch_hole;
	spinlock_t *needs_lock;
	spinlock_t *punch_lock;
	unsigned long upper_limit;

	inode->i_ctime = inode->i_mtime = CURRENT_TIME;
	idx = (start + PAGE_CACHE_SIZE - 1) >> PAGE_CACHE_SHIFT;
	if (idx >= info->next_index)
		return;

	spin_lock(&info->lock);
	info->flags |= SHMEM_TRUNCATE;
	if (likely(end == (loff_t) -1)) {
		limit = info->next_index;
		upper_limit = SHMEM_MAX_INDEX;
		info->next_index = idx;
		needs_lock = NULL;
		punch_hole = 0;
	} else {
		if (end + 1 >= inode->i_size) {	/* we may free a little more */
			limit = (inode->i_size + PAGE_CACHE_SIZE - 1) >>
							PAGE_CACHE_SHIFT;
			upper_limit = SHMEM_MAX_INDEX;
		} else {
			limit = (end + 1) >> PAGE_CACHE_SHIFT;
			upper_limit = limit;
		}
		needs_lock = &info->lock;
		punch_hole = 1;
	}

	topdir = info->i_indirect;
	if (topdir && idx <= SHMEM_NR_DIRECT && !punch_hole) {
		info->i_indirect = NULL;
		nr_pages_to_free++;
		list_add(&topdir->lru, &pages_to_free);
	}
	spin_unlock(&info->lock);

	if (info->swapped && idx < SHMEM_NR_DIRECT) {
		ptr = info->i_direct;
		size = limit;
		if (size > SHMEM_NR_DIRECT)
			size = SHMEM_NR_DIRECT;
		nr_swaps_freed = shmem_free_swp(ptr+idx, ptr+size, needs_lock);
	}

	/*
	 * If there are no indirect blocks or we are punching a hole
	 * below indirect blocks, nothing to be done.
	 */
	if (!topdir || limit <= SHMEM_NR_DIRECT)
		goto done2;

	/*
	 * The truncation case has already dropped info->lock, and we're safe
	 * because i_size and next_index have already been lowered, preventing
	 * access beyond.  But in the punch_hole case, we still need to take
	 * the lock when updating the swap directory, because there might be
	 * racing accesses by shmem_getpage(SGP_CACHE), shmem_unuse_inode or
	 * shmem_writepage.  However, whenever we find we can remove a whole
	 * directory page (not at the misaligned start or end of the range),
	 * we first NULLify its pointer in the level above, and then have no
	 * need to take the lock when updating its contents: needs_lock and
	 * punch_lock (either pointing to info->lock or NULL) manage this.
	 */

	upper_limit -= SHMEM_NR_DIRECT;
	limit -= SHMEM_NR_DIRECT;
	idx = (idx > SHMEM_NR_DIRECT)? (idx - SHMEM_NR_DIRECT): 0;
	offset = idx % ENTRIES_PER_PAGE;
	idx -= offset;

	dir = shmem_dir_map(topdir);
	stage = ENTRIES_PER_PAGEPAGE/2;
	if (idx < ENTRIES_PER_PAGEPAGE/2) {
		middir = topdir;
		diroff = idx/ENTRIES_PER_PAGE;
	} else {
		dir += ENTRIES_PER_PAGE/2;
		dir += (idx - ENTRIES_PER_PAGEPAGE/2)/ENTRIES_PER_PAGEPAGE;
		while (stage <= idx)
			stage += ENTRIES_PER_PAGEPAGE;
		middir = *dir;
		if (*dir) {
			diroff = ((idx - ENTRIES_PER_PAGEPAGE/2) %
				ENTRIES_PER_PAGEPAGE) / ENTRIES_PER_PAGE;
			if (!diroff && !offset && upper_limit >= stage) {
				if (needs_lock) {
					spin_lock(needs_lock);
					*dir = NULL;
					spin_unlock(needs_lock);
					needs_lock = NULL;
				} else
					*dir = NULL;
				nr_pages_to_free++;
				list_add(&middir->lru, &pages_to_free);
			}
			shmem_dir_unmap(dir);
			dir = shmem_dir_map(middir);
		} else {
			diroff = 0;
			offset = 0;
			idx = stage;
		}
	}

	for (; idx < limit; idx += ENTRIES_PER_PAGE, diroff++) {
		if (unlikely(idx == stage)) {
			shmem_dir_unmap(dir);
			dir = shmem_dir_map(topdir) +
			    ENTRIES_PER_PAGE/2 + idx/ENTRIES_PER_PAGEPAGE;
			while (!*dir) {
				dir++;
				idx += ENTRIES_PER_PAGEPAGE;
				if (idx >= limit)
					goto done1;
			}
			stage = idx + ENTRIES_PER_PAGEPAGE;
			middir = *dir;
			if (punch_hole)
				needs_lock = &info->lock;
			if (upper_limit >= stage) {
				if (needs_lock) {
					spin_lock(needs_lock);
					*dir = NULL;
					spin_unlock(needs_lock);
					needs_lock = NULL;
				} else
					*dir = NULL;
				nr_pages_to_free++;
				list_add(&middir->lru, &pages_to_free);
			}
			shmem_dir_unmap(dir);
			cond_resched();
			dir = shmem_dir_map(middir);
			diroff = 0;
		}
		punch_lock = needs_lock;
		subdir = dir[diroff];
		if (subdir && !offset && upper_limit-idx >= ENTRIES_PER_PAGE) {
			if (needs_lock) {
				spin_lock(needs_lock);
				dir[diroff] = NULL;
				spin_unlock(needs_lock);
				punch_lock = NULL;
			} else
				dir[diroff] = NULL;
			nr_pages_to_free++;
			list_add(&subdir->lru, &pages_to_free);
		}
		if (subdir && page_private(subdir) /* has swap entries */) {
			size = limit - idx;
			if (size > ENTRIES_PER_PAGE)
				size = ENTRIES_PER_PAGE;
			freed = shmem_map_and_free_swp(subdir,
					offset, size, &dir, punch_lock);
			if (!dir)
				dir = shmem_dir_map(middir);
			nr_swaps_freed += freed;
			if (offset || punch_lock) {
				spin_lock(&info->lock);
				set_page_private(subdir,
					page_private(subdir) - freed);
				spin_unlock(&info->lock);
			} else
				BUG_ON(page_private(subdir) != freed);
		}
		offset = 0;
	}
done1:
	shmem_dir_unmap(dir);
done2:
	if (inode->i_mapping->nrpages && (info->flags & SHMEM_PAGEIN)) {
		/*
		 * Call truncate_inode_pages again: racing shmem_unuse_inode
		 * may have swizzled a page in from swap since
		 * truncate_pagecache or generic_delete_inode did it, before we
		 * lowered next_index.  Also, though shmem_getpage checks
		 * i_size before adding to cache, no recheck after: so fix the
		 * narrow window there too.
		 *
		 * Recalling truncate_inode_pages_range and unmap_mapping_range
		 * every time for punch_hole (which never got a chance to clear
		 * SHMEM_PAGEIN at the start of vmtruncate_range) is expensive,
		 * yet hardly ever necessary: try to optimize them out later.
		 */
		truncate_inode_pages_range(inode->i_mapping, start, end);
		if (punch_hole)
			unmap_mapping_range(inode->i_mapping, start,
							end - start, 1);
	}

	spin_lock(&info->lock);
	info->flags &= ~SHMEM_TRUNCATE;
	info->swapped -= nr_swaps_freed;
	if (nr_pages_to_free)
		shmem_free_blocks(inode, nr_pages_to_free);
	shmem_recalc_inode(inode);
	spin_unlock(&info->lock);

	/*
	 * Empty swap vector directory pages to be freed?
	 */
	if (!list_empty(&pages_to_free)) {
		pages_to_free.prev->next = NULL;
		shmem_free_pages(pages_to_free.next);
	}
}

static int shmem_notify_change(struct dentry *dentry, struct iattr *attr)
{
	struct inode *inode = dentry->d_inode;
	loff_t newsize = attr->ia_size;
	int error;

	error = inode_change_ok(inode, attr);
	if (error)
		return error;

	if (S_ISREG(inode->i_mode) && (attr->ia_valid & ATTR_SIZE)
					&& newsize != inode->i_size) {
		struct page *page = NULL;

		if (newsize < inode->i_size) {
			/*
			 * If truncating down to a partial page, then
			 * if that page is already allocated, hold it
			 * in memory until the truncation is over, so
			 * truncate_partial_page cannnot miss it were
			 * it assigned to swap.
			 */
			if (newsize & (PAGE_CACHE_SIZE-1)) {
				(void) shmem_getpage(inode,
					newsize >> PAGE_CACHE_SHIFT,
						&page, SGP_READ, NULL);
				if (page)
					unlock_page(page);
			}
			/*
			 * Reset SHMEM_PAGEIN flag so that shmem_truncate can
			 * detect if any pages might have been added to cache
			 * after truncate_inode_pages.  But we needn't bother
			 * if it's being fully truncated to zero-length: the
			 * nrpages check is efficient enough in that case.
			 */
			if (newsize) {
				struct shmem_inode_info *info = SHMEM_I(inode);
				spin_lock(&info->lock);
				info->flags &= ~SHMEM_PAGEIN;
				spin_unlock(&info->lock);
			}
		}

		/* XXX(truncate): truncate_setsize should be called last */
		truncate_setsize(inode, newsize);
		if (page)
			page_cache_release(page);
		shmem_truncate_range(inode, newsize, (loff_t)-1);
	}

	setattr_copy(inode, attr);
#ifdef CONFIG_TMPFS_POSIX_ACL
	if (attr->ia_valid & ATTR_MODE)
		error = generic_acl_chmod(inode);
#endif
	return error;
}

static void shmem_evict_inode(struct inode *inode)
{
	struct shmem_inode_info *info = SHMEM_I(inode);

	if (inode->i_mapping->a_ops == &shmem_aops) {
		truncate_inode_pages(inode->i_mapping, 0);
		shmem_unacct_size(info->flags, inode->i_size);
		inode->i_size = 0;
		shmem_truncate_range(inode, 0, (loff_t)-1);
		if (!list_empty(&info->swaplist)) {
			mutex_lock(&shmem_swaplist_mutex);
			list_del_init(&info->swaplist);
			mutex_unlock(&shmem_swaplist_mutex);
		}
	}
	BUG_ON(inode->i_blocks);
	shmem_free_inode(inode->i_sb);
	end_writeback(inode);
}

static inline int shmem_find_swp(swp_entry_t entry, swp_entry_t *dir, swp_entry_t *edir)
{
	swp_entry_t *ptr;

	for (ptr = dir; ptr < edir; ptr++) {
		if (ptr->val == entry.val)
			return ptr - dir;
	}
	return -1;
}

static int shmem_unuse_inode(struct shmem_inode_info *info, swp_entry_t entry, struct page *page)
{
	struct address_space *mapping;
	unsigned long idx;
	unsigned long size;
	unsigned long limit;
	unsigned long stage;
	struct page **dir;
	struct page *subdir;
	swp_entry_t *ptr;
	int offset;
	int error;

	idx = 0;
	ptr = info->i_direct;
	spin_lock(&info->lock);
	if (!info->swapped) {
		list_del_init(&info->swaplist);
		goto lost2;
	}
	limit = info->next_index;
	size = limit;
	if (size > SHMEM_NR_DIRECT)
		size = SHMEM_NR_DIRECT;
	offset = shmem_find_swp(entry, ptr, ptr+size);
	if (offset >= 0) {
		shmem_swp_balance_unmap();
		goto found;
	}
	if (!info->i_indirect)
		goto lost2;

	dir = shmem_dir_map(info->i_indirect);
	stage = SHMEM_NR_DIRECT + ENTRIES_PER_PAGEPAGE/2;

	for (idx = SHMEM_NR_DIRECT; idx < limit; idx += ENTRIES_PER_PAGE, dir++) {
		if (unlikely(idx == stage)) {
			shmem_dir_unmap(dir-1);
			if (cond_resched_lock(&info->lock)) {
				/* check it has not been truncated */
				if (limit > info->next_index) {
					limit = info->next_index;
					if (idx >= limit)
						goto lost2;
				}
			}
			dir = shmem_dir_map(info->i_indirect) +
			    ENTRIES_PER_PAGE/2 + idx/ENTRIES_PER_PAGEPAGE;
			while (!*dir) {
				dir++;
				idx += ENTRIES_PER_PAGEPAGE;
				if (idx >= limit)
					goto lost1;
			}
			stage = idx + ENTRIES_PER_PAGEPAGE;
			subdir = *dir;
			shmem_dir_unmap(dir);
			dir = shmem_dir_map(subdir);
		}
		subdir = *dir;
		if (subdir && page_private(subdir)) {
			ptr = shmem_swp_map(subdir);
			size = limit - idx;
			if (size > ENTRIES_PER_PAGE)
				size = ENTRIES_PER_PAGE;
			offset = shmem_find_swp(entry, ptr, ptr+size);
			shmem_swp_unmap(ptr);
			if (offset >= 0) {
				shmem_dir_unmap(dir);
				ptr = shmem_swp_map(subdir);
				goto found;
			}
		}
	}
lost1:
	shmem_dir_unmap(dir-1);
lost2:
	spin_unlock(&info->lock);
	return 0;
found:
	idx += offset;
	ptr += offset;

	/*
	 * Move _head_ to start search for next from here.
	 * But be careful: shmem_evict_inode checks list_empty without taking
	 * mutex, and there's an instant in list_move_tail when info->swaplist
	 * would appear empty, if it were the only one on shmem_swaplist.  We
	 * could avoid doing it if inode NULL; or use this minor optimization.
	 */
	if (shmem_swaplist.next != &info->swaplist)
		list_move_tail(&shmem_swaplist, &info->swaplist);

	/*
	 * We rely on shmem_swaplist_mutex, not only to protect the swaplist,
	 * but also to hold up shmem_evict_inode(): so inode cannot be freed
	 * beneath us (pagelock doesn't help until the page is in pagecache).
	 */
	mapping = info->vfs_inode.i_mapping;
	error = add_to_page_cache_locked(page, mapping, idx, GFP_NOWAIT);
	/* which does mem_cgroup_uncharge_cache_page on error */

	if (error == -EEXIST) {
		struct page *filepage = find_get_page(mapping, idx);
		error = 1;
		if (filepage) {
			/*
			 * There might be a more uptodate page coming down
			 * from a stacked writepage: forget our swappage if so.
			 */
			if (PageUptodate(filepage))
				error = 0;
			page_cache_release(filepage);
		}
	}
	if (!error) {
		delete_from_swap_cache(page);
		set_page_dirty(page);
		info->flags |= SHMEM_PAGEIN;
		shmem_swp_set(info, ptr, 0);
		swap_free(entry);
		error = 1;	/* not an error, but entry was found */
	}
	shmem_swp_unmap(ptr);
	spin_unlock(&info->lock);
	return error;
}

/*
 * shmem_unuse() search for an eventually swapped out shmem page.
 */
int shmem_unuse(swp_entry_t entry, struct page *page)
{
	struct list_head *p, *next;
	struct shmem_inode_info *info;
	int found = 0;
	int error;

	/*
	 * Charge page using GFP_KERNEL while we can wait, before taking
	 * the shmem_swaplist_mutex which might hold up shmem_writepage().
	 * Charged back to the user (not to caller) when swap account is used.
	 * add_to_page_cache() will be called with GFP_NOWAIT.
	 */
	error = mem_cgroup_cache_charge(page, current->mm, GFP_KERNEL);
	if (error)
		goto out;
	/*
	 * Try to preload while we can wait, to not make a habit of
	 * draining atomic reserves; but don't latch on to this cpu,
	 * it's okay if sometimes we get rescheduled after this.
	 */
	error = radix_tree_preload(GFP_KERNEL);
	if (error)
		goto uncharge;
	radix_tree_preload_end();

	mutex_lock(&shmem_swaplist_mutex);
	list_for_each_safe(p, next, &shmem_swaplist) {
		info = list_entry(p, struct shmem_inode_info, swaplist);
		found = shmem_unuse_inode(info, entry, page);
		cond_resched();
		if (found)
			break;
	}
	mutex_unlock(&shmem_swaplist_mutex);

uncharge:
	if (!found)
		mem_cgroup_uncharge_cache_page(page);
	if (found < 0)
		error = found;
out:
	unlock_page(page);
	page_cache_release(page);
	return error;
}

/*
 * Move the page from the page cache to the swap cache.
 */
static int shmem_writepage(struct page *page, struct writeback_control *wbc)
{
	struct shmem_inode_info *info;
	swp_entry_t *entry, swap;
	struct address_space *mapping;
	unsigned long index;
	struct inode *inode;

	BUG_ON(!PageLocked(page));
	mapping = page->mapping;
	index = page->index;
	inode = mapping->host;
	info = SHMEM_I(inode);
	if (info->flags & VM_LOCKED)
		goto redirty;
	if (!total_swap_pages)
		goto redirty;

	/*
	 * shmem_backing_dev_info's capabilities prevent regular writeback or
	 * sync from ever calling shmem_writepage; but a stacking filesystem
	 * may use the ->writepage of its underlying filesystem, in which case
	 * tmpfs should write out to swap only in response to memory pressure,
	 * and not for the writeback threads or sync.  However, in those cases,
	 * we do still want to check if there's a redundant swappage to be
	 * discarded.
	 */
	if (wbc->for_reclaim)
		swap = get_swap_page();
	else
		swap.val = 0;

	/*
	 * Add inode to shmem_unuse()'s list of swapped-out inodes,
	 * if it's not already there.  Do it now because we cannot take
	 * mutex while holding spinlock, and must do so before the page
	 * is moved to swap cache, when its pagelock no longer protects
	 * the inode from eviction.  But don't unlock the mutex until
	 * we've taken the spinlock, because shmem_unuse_inode() will
	 * prune a !swapped inode from the swaplist under both locks.
	 */
	if (swap.val) {
		mutex_lock(&shmem_swaplist_mutex);
		if (list_empty(&info->swaplist))
			list_add_tail(&info->swaplist, &shmem_swaplist);
	}

	spin_lock(&info->lock);
	if (swap.val)
		mutex_unlock(&shmem_swaplist_mutex);

	if (index >= info->next_index) {
		BUG_ON(!(info->flags & SHMEM_TRUNCATE));
		goto unlock;
	}
	entry = shmem_swp_entry(info, index, NULL);
	if (entry->val) {
		/*
		 * The more uptodate page coming down from a stacked
		 * writepage should replace our old swappage.
		 */
		free_swap_and_cache(*entry);
		shmem_swp_set(info, entry, 0);
	}
	shmem_recalc_inode(inode);

	if (swap.val && add_to_swap_cache(page, swap, GFP_ATOMIC) == 0) {
		remove_from_page_cache(page);
		shmem_swp_set(info, entry, swap.val);
		shmem_swp_unmap(entry);
		spin_unlock(&info->lock);
		swap_shmem_alloc(swap);
		BUG_ON(page_mapped(page));
		page_cache_release(page);	/* pagecache ref */
		swap_writepage(page, wbc);
		return 0;
	}

	shmem_swp_unmap(entry);
unlock:
	spin_unlock(&info->lock);
	/*
	 * add_to_swap_cache() doesn't return -EEXIST, so we can safely
	 * clear SWAP_HAS_CACHE flag.
	 */
	swapcache_free(swap, NULL);
redirty:
	set_page_dirty(page);
	if (wbc->for_reclaim)
		return AOP_WRITEPAGE_ACTIVATE;	/* Return with page locked */
	unlock_page(page);
	return 0;
}

#ifdef CONFIG_NUMA
#ifdef CONFIG_TMPFS
static void shmem_show_mpol(struct seq_file *seq, struct mempolicy *mpol)
{
	char buffer[64];

	if (!mpol || mpol->mode == MPOL_DEFAULT)
		return;		/* show nothing */

	mpol_to_str(buffer, sizeof(buffer), mpol, 1);

	seq_printf(seq, ",mpol=%s", buffer);
}

static struct mempolicy *shmem_get_sbmpol(struct shmem_sb_info *sbinfo)
{
	struct mempolicy *mpol = NULL;
	if (sbinfo->mpol) {
		spin_lock(&sbinfo->stat_lock);	/* prevent replace/use races */
		mpol = sbinfo->mpol;
		mpol_get(mpol);
		spin_unlock(&sbinfo->stat_lock);
	}
	return mpol;
}
#endif /* CONFIG_TMPFS */

static struct page *shmem_swapin(swp_entry_t entry, gfp_t gfp,
			struct shmem_inode_info *info, unsigned long idx)
{
	struct mempolicy mpol, *spol;
	struct vm_area_struct pvma;
	struct page *page;

	spol = mpol_cond_copy(&mpol,
				mpol_shared_policy_lookup(&info->policy, idx));

	/* Create a pseudo vma that just contains the policy */
	pvma.vm_start = 0;
	pvma.vm_pgoff = idx;
	pvma.vm_ops = NULL;
	pvma.vm_policy = spol;
	page = swapin_readahead(entry, gfp, &pvma, 0);
	return page;
}

static struct page *shmem_alloc_page(gfp_t gfp,
			struct shmem_inode_info *info, unsigned long idx)
{
	struct vm_area_struct pvma;

	/* Create a pseudo vma that just contains the policy */
	pvma.vm_start = 0;
	pvma.vm_pgoff = idx;
	pvma.vm_ops = NULL;
	pvma.vm_policy = mpol_shared_policy_lookup(&info->policy, idx);

	/*
	 * alloc_page_vma() will drop the shared policy reference
	 */
	return alloc_page_vma(gfp, &pvma, 0);
}
#else /* !CONFIG_NUMA */
#ifdef CONFIG_TMPFS
static inline void shmem_show_mpol(struct seq_file *seq, struct mempolicy *p)
{
}
#endif /* CONFIG_TMPFS */

static inline struct page *shmem_swapin(swp_entry_t entry, gfp_t gfp,
			struct shmem_inode_info *info, unsigned long idx)
{
	return swapin_readahead(entry, gfp, NULL, 0);
}

static inline struct page *shmem_alloc_page(gfp_t gfp,
			struct shmem_inode_info *info, unsigned long idx)
{
	return alloc_page(gfp);
}
#endif /* CONFIG_NUMA */

#if !defined(CONFIG_NUMA) || !defined(CONFIG_TMPFS)
static inline struct mempolicy *shmem_get_sbmpol(struct shmem_sb_info *sbinfo)
{
	return NULL;
}
#endif

/*
 * shmem_getpage - either get the page from swap or allocate a new one
 *
 * If we allocate a new one we do not mark it dirty. That's up to the
 * vm. If we swap it in we mark it dirty since we also free the swap
 * entry since a page cannot live in both the swap and page cache
 */
static int shmem_getpage(struct inode *inode, unsigned long idx,
			struct page **pagep, enum sgp_type sgp, int *type)
{
	struct address_space *mapping = inode->i_mapping;
	struct shmem_inode_info *info = SHMEM_I(inode);
	struct shmem_sb_info *sbinfo;
	struct page *filepage = *pagep;
	struct page *swappage;
	struct page *prealloc_page = NULL;
	swp_entry_t *entry;
	swp_entry_t swap;
	gfp_t gfp;
	int error;

	if (idx >= SHMEM_MAX_INDEX)
		return -EFBIG;

	if (type)
		*type = 0;

	/*
	 * Normally, filepage is NULL on entry, and either found
	 * uptodate immediately, or allocated and zeroed, or read
	 * in under swappage, which is then assigned to filepage.
	 * But shmem_readpage (required for splice) passes in a locked
	 * filepage, which may be found not uptodate by other callers
	 * too, and may need to be copied from the swappage read in.
	 */
repeat:
	if (!filepage)
		filepage = find_lock_page(mapping, idx);
	if (filepage && PageUptodate(filepage))
		goto done;
	gfp = mapping_gfp_mask(mapping);
	if (!filepage) {
		/*
		 * Try to preload while we can wait, to not make a habit of
		 * draining atomic reserves; but don't latch on to this cpu.
		 */
		error = radix_tree_preload(gfp & ~__GFP_HIGHMEM);
		if (error)
			goto failed;
		radix_tree_preload_end();
		if (sgp != SGP_READ && !prealloc_page) {
			/* We don't care if this fails */
			prealloc_page = shmem_alloc_page(gfp, info, idx);
			if (prealloc_page) {
				if (mem_cgroup_cache_charge(prealloc_page,
						current->mm, GFP_KERNEL)) {
					page_cache_release(prealloc_page);
					prealloc_page = NULL;
				}
			}
		}
	}
	error = 0;

	spin_lock(&info->lock);
	shmem_recalc_inode(inode);
	entry = shmem_swp_alloc(info, idx, sgp);
	if (IS_ERR(entry)) {
		spin_unlock(&info->lock);
		error = PTR_ERR(entry);
		goto failed;
	}
	swap = *entry;

	if (swap.val) {
		/* Look it up and read it in.. */
		swappage = lookup_swap_cache(swap);
		if (!swappage) {
			shmem_swp_unmap(entry);
			/* here we actually do the io */
			if (type && !(*type & VM_FAULT_MAJOR)) {
				__count_vm_event(PGMAJFAULT);
				*type |= VM_FAULT_MAJOR;
			}
			spin_unlock(&info->lock);
			swappage = shmem_swapin(swap, gfp, info, idx);
			if (!swappage) {
				spin_lock(&info->lock);
				entry = shmem_swp_alloc(info, idx, sgp);
				if (IS_ERR(entry))
					error = PTR_ERR(entry);
				else {
					if (entry->val == swap.val)
						error = -ENOMEM;
					shmem_swp_unmap(entry);
				}
				spin_unlock(&info->lock);
				if (error)
					goto failed;
				goto repeat;
			}
			wait_on_page_locked(swappage);
			page_cache_release(swappage);
			goto repeat;
		}

		/* We have to do this with page locked to prevent races */
		if (!trylock_page(swappage)) {
			shmem_swp_unmap(entry);
			spin_unlock(&info->lock);
			wait_on_page_locked(swappage);
			page_cache_release(swappage);
			goto repeat;
		}
		if (PageWriteback(swappage)) {
			shmem_swp_unmap(entry);
			spin_unlock(&info->lock);
			wait_on_page_writeback(swappage);
			unlock_page(swappage);
			page_cache_release(swappage);
			goto repeat;
		}
		if (!PageUptodate(swappage)) {
			shmem_swp_unmap(entry);
			spin_unlock(&info->lock);
			unlock_page(swappage);
			page_cache_release(swappage);
			error = -EIO;
			goto failed;
		}

		if (filepage) {
			shmem_swp_set(info, entry, 0);
			shmem_swp_unmap(entry);
			delete_from_swap_cache(swappage);
			spin_unlock(&info->lock);
			copy_highpage(filepage, swappage);
			unlock_page(swappage);
			page_cache_release(swappage);
			flush_dcache_page(filepage);
			SetPageUptodate(filepage);
			set_page_dirty(filepage);
			swap_free(swap);
		} else if (!(error = add_to_page_cache_locked(swappage, mapping,
					idx, GFP_NOWAIT))) {
			info->flags |= SHMEM_PAGEIN;
			shmem_swp_set(info, entry, 0);
			shmem_swp_unmap(entry);
			delete_from_swap_cache(swappage);
			spin_unlock(&info->lock);
			filepage = swappage;
			set_page_dirty(filepage);
			swap_free(swap);
		} else {
			shmem_swp_unmap(entry);
			spin_unlock(&info->lock);
			if (error == -ENOMEM) {
				/*
				 * reclaim from proper memory cgroup and
				 * call memcg's OOM if needed.
				 */
				error = mem_cgroup_shmem_charge_fallback(
								swappage,
								current->mm,
								gfp);
				if (error) {
					unlock_page(swappage);
					page_cache_release(swappage);
					goto failed;
				}
			}
			unlock_page(swappage);
			page_cache_release(swappage);
			goto repeat;
		}
	} else if (sgp == SGP_READ && !filepage) {
		shmem_swp_unmap(entry);
		filepage = find_get_page(mapping, idx);
		if (filepage &&
		    (!PageUptodate(filepage) || !trylock_page(filepage))) {
			spin_unlock(&info->lock);
			wait_on_page_locked(filepage);
			page_cache_release(filepage);
			filepage = NULL;
			goto repeat;
		}
		spin_unlock(&info->lock);
	} else {
		shmem_swp_unmap(entry);
		sbinfo = SHMEM_SB(inode->i_sb);
		if (sbinfo->max_blocks) {
			if (percpu_counter_compare(&sbinfo->used_blocks,
						sbinfo->max_blocks) >= 0 ||
			    shmem_acct_block(info->flags))
				goto nospace;
			percpu_counter_inc(&sbinfo->used_blocks);
			spin_lock(&inode->i_lock);
			inode->i_blocks += BLOCKS_PER_PAGE;
			spin_unlock(&inode->i_lock);
		} else if (shmem_acct_block(info->flags))
			goto nospace;

		if (!filepage) {
			int ret;

			if (!prealloc_page) {
				spin_unlock(&info->lock);
				filepage = shmem_alloc_page(gfp, info, idx);
				if (!filepage) {
					shmem_unacct_blocks(info->flags, 1);
					shmem_free_blocks(inode, 1);
					error = -ENOMEM;
					goto failed;
				}
				SetPageSwapBacked(filepage);

				/*
				 * Precharge page while we can wait, compensate
				 * after
				 */
				error = mem_cgroup_cache_charge(filepage,
					current->mm, GFP_KERNEL);
				if (error) {
					page_cache_release(filepage);
					shmem_unacct_blocks(info->flags, 1);
					shmem_free_blocks(inode, 1);
					filepage = NULL;
					goto failed;
				}

				spin_lock(&info->lock);
			} else {
				filepage = prealloc_page;
				prealloc_page = NULL;
				SetPageSwapBacked(filepage);
			}

			entry = shmem_swp_alloc(info, idx, sgp);
			if (IS_ERR(entry))
				error = PTR_ERR(entry);
			else {
				swap = *entry;
				shmem_swp_unmap(entry);
			}
			ret = error || swap.val;
			if (ret)
				mem_cgroup_uncharge_cache_page(filepage);
			else
				ret = add_to_page_cache_lru(filepage, mapping,
						idx, GFP_NOWAIT);
			/*
			 * At add_to_page_cache_lru() failure, uncharge will
			 * be done automatically.
			 */
			if (ret) {
				spin_unlock(&info->lock);
				page_cache_release(filepage);
				shmem_unacct_blocks(info->flags, 1);
				shmem_free_blocks(inode, 1);
				filepage = NULL;
				if (error)
					goto failed;
				goto repeat;
			}
			info->flags |= SHMEM_PAGEIN;
		}

		info->alloced++;
		spin_unlock(&info->lock);
		clear_highpage(filepage);
		flush_dcache_page(filepage);
		SetPageUptodate(filepage);
		if (sgp == SGP_DIRTY)
			set_page_dirty(filepage);
	}
done:
	*pagep = filepage;
	error = 0;
	goto out;

nospace:
	/*
	 * Perhaps the page was brought in from swap between find_lock_page
	 * and taking info->lock?  We allow for that at add_to_page_cache_lru,
	 * but must also avoid reporting a spurious ENOSPC while working on a
	 * full tmpfs.  (When filepage has been passed in to shmem_getpage, it
	 * is already in page cache, which prevents this race from occurring.)
	 */
	if (!filepage) {
		struct page *page = find_get_page(mapping, idx);
		if (page) {
			spin_unlock(&info->lock);
			page_cache_release(page);
			goto repeat;
		}
	}
	spin_unlock(&info->lock);
	error = -ENOSPC;
failed:
	if (*pagep != filepage) {
		unlock_page(filepage);
		page_cache_release(filepage);
	}
out:
	if (prealloc_page) {
		mem_cgroup_uncharge_cache_page(prealloc_page);
		page_cache_release(prealloc_page);
	}
	return error;
}

static int shmem_fault(struct vm_area_struct *vma, struct vm_fault *vmf)
{
	struct inode *inode = vma->vm_file->f_path.dentry->d_inode;
	int error;
	int ret;

	if (((loff_t)vmf->pgoff << PAGE_CACHE_SHIFT) >= i_size_read(inode))
		return VM_FAULT_SIGBUS;

	error = shmem_getpage(inode, vmf->pgoff, &vmf->page, SGP_CACHE, &ret);
	if (error)
		return ((error == -ENOMEM) ? VM_FAULT_OOM : VM_FAULT_SIGBUS);

	return ret | VM_FAULT_LOCKED;
}

#ifdef CONFIG_NUMA
static int shmem_set_policy(struct vm_area_struct *vma, struct mempolicy *new)
{
	struct inode *i = vma->vm_file->f_path.dentry->d_inode;
	return mpol_set_shared_policy(&SHMEM_I(i)->policy, vma, new);
}

static struct mempolicy *shmem_get_policy(struct vm_area_struct *vma,
					  unsigned long addr)
{
	struct inode *i = vma->vm_file->f_path.dentry->d_inode;
	unsigned long idx;

	idx = ((addr - vma->vm_start) >> PAGE_SHIFT) + vma->vm_pgoff;
	return mpol_shared_policy_lookup(&SHMEM_I(i)->policy, idx);
}
#endif

int shmem_lock(struct file *file, int lock, struct user_struct *user)
{
	struct inode *inode = file->f_path.dentry->d_inode;
	struct shmem_inode_info *info = SHMEM_I(inode);
	int retval = -ENOMEM;

	spin_lock(&info->lock);
	if (lock && !(info->flags & VM_LOCKED)) {
		if (!user_shm_lock(inode->i_size, user))
			goto out_nomem;
		info->flags |= VM_LOCKED;
		mapping_set_unevictable(file->f_mapping);
	}
	if (!lock && (info->flags & VM_LOCKED) && user) {
		user_shm_unlock(inode->i_size, user);
		info->flags &= ~VM_LOCKED;
		mapping_clear_unevictable(file->f_mapping);
		scan_mapping_unevictable_pages(file->f_mapping);
	}
	retval = 0;

out_nomem:
	spin_unlock(&info->lock);
	return retval;
}

static int shmem_mmap(struct file *file, struct vm_area_struct *vma)
{
	file_accessed(file);
	vma->vm_ops = &shmem_vm_ops;
	vma->vm_flags |= VM_CAN_NONLINEAR;
	return 0;
}

static struct inode *shmem_get_inode(struct super_block *sb, const struct inode *dir,
				     int mode, dev_t dev, unsigned long flags)
{
	struct inode *inode;
	struct shmem_inode_info *info;
	struct shmem_sb_info *sbinfo = SHMEM_SB(sb);

	if (shmem_reserve_inode(sb))
		return NULL;

	inode = new_inode(sb);
	if (inode) {
		inode->i_ino = get_next_ino();
		inode_init_owner(inode, dir, mode);
		inode->i_blocks = 0;
		inode->i_mapping->backing_dev_info = &shmem_backing_dev_info;
		inode->i_atime = inode->i_mtime = inode->i_ctime = CURRENT_TIME;
		inode->i_generation = get_seconds();
		info = SHMEM_I(inode);
		memset(info, 0, (char *)inode - (char *)info);
		spin_lock_init(&info->lock);
		info->flags = flags & VM_NORESERVE;
		INIT_LIST_HEAD(&info->swaplist);
		cache_no_acl(inode);

		switch (mode & S_IFMT) {
		default:
			inode->i_op = &shmem_special_inode_operations;
			init_special_inode(inode, mode, dev);
			break;
		case S_IFREG:
			inode->i_mapping->a_ops = &shmem_aops;
			inode->i_op = &shmem_inode_operations;
			inode->i_fop = &shmem_file_operations;
			mpol_shared_policy_init(&info->policy,
						 shmem_get_sbmpol(sbinfo));
			break;
		case S_IFDIR:
			inc_nlink(inode);
			/* Some things misbehave if size == 0 on a directory */
			inode->i_size = 2 * BOGO_DIRENT_SIZE;
			inode->i_op = &shmem_dir_inode_operations;
			inode->i_fop = &simple_dir_operations;
			break;
		case S_IFLNK:
			/*
			 * Must not load anything in the rbtree,
			 * mpol_free_shared_policy will not be called.
			 */
			mpol_shared_policy_init(&info->policy, NULL);
			break;
		}
	} else
		shmem_free_inode(sb);
	return inode;
}

#ifdef CONFIG_TMPFS
static const struct inode_operations shmem_symlink_inode_operations;
static const struct inode_operations shmem_symlink_inline_operations;

/*
 * Normally tmpfs avoids the use of shmem_readpage and shmem_write_begin;
 * but providing them allows a tmpfs file to be used for splice, sendfile, and
 * below the loop driver, in the generic fashion that many filesystems support.
 */
static int shmem_readpage(struct file *file, struct page *page)
{
	struct inode *inode = page->mapping->host;
	int error = shmem_getpage(inode, page->index, &page, SGP_CACHE, NULL);
	unlock_page(page);
	return error;
}

static int
shmem_write_begin(struct file *file, struct address_space *mapping,
			loff_t pos, unsigned len, unsigned flags,
			struct page **pagep, void **fsdata)
{
	struct inode *inode = mapping->host;
	pgoff_t index = pos >> PAGE_CACHE_SHIFT;
	*pagep = NULL;
	return shmem_getpage(inode, index, pagep, SGP_WRITE, NULL);
}

static int
shmem_write_end(struct file *file, struct address_space *mapping,
			loff_t pos, unsigned len, unsigned copied,
			struct page *page, void *fsdata)
{
	struct inode *inode = mapping->host;

	if (pos + copied > inode->i_size)
		i_size_write(inode, pos + copied);

	set_page_dirty(page);
	unlock_page(page);
	page_cache_release(page);

	return copied;
}

static void do_shmem_file_read(struct file *filp, loff_t *ppos, read_descriptor_t *desc, read_actor_t actor)
{
	struct inode *inode = filp->f_path.dentry->d_inode;
	struct address_space *mapping = inode->i_mapping;
	unsigned long index, offset;
	enum sgp_type sgp = SGP_READ;

	/*
	 * Might this read be for a stacking filesystem?  Then when reading
	 * holes of a sparse file, we actually need to allocate those pages,
	 * and even mark them dirty, so it cannot exceed the max_blocks limit.
	 */
	if (segment_eq(get_fs(), KERNEL_DS))
		sgp = SGP_DIRTY;

	index = *ppos >> PAGE_CACHE_SHIFT;
	offset = *ppos & ~PAGE_CACHE_MASK;

	for (;;) {
		struct page *page = NULL;
		unsigned long end_index, nr, ret;
		loff_t i_size = i_size_read(inode);

		end_index = i_size >> PAGE_CACHE_SHIFT;
		if (index > end_index)
			break;
		if (index == end_index) {
			nr = i_size & ~PAGE_CACHE_MASK;
			if (nr <= offset)
				break;
		}

		desc->error = shmem_getpage(inode, index, &page, sgp, NULL);
		if (desc->error) {
			if (desc->error == -EINVAL)
				desc->error = 0;
			break;
		}
		if (page)
			unlock_page(page);

		/*
		 * We must evaluate after, since reads (unlike writes)
		 * are called without i_mutex protection against truncate
		 */
		nr = PAGE_CACHE_SIZE;
		i_size = i_size_read(inode);
		end_index = i_size >> PAGE_CACHE_SHIFT;
		if (index == end_index) {
			nr = i_size & ~PAGE_CACHE_MASK;
			if (nr <= offset) {
				if (page)
					page_cache_release(page);
				break;
			}
		}
		nr -= offset;

		if (page) {
			/*
			 * If users can be writing to this page using arbitrary
			 * virtual addresses, take care about potential aliasing
			 * before reading the page on the kernel side.
			 */
			if (mapping_writably_mapped(mapping))
				flush_dcache_page(page);
			/*
			 * Mark the page accessed if we read the beginning.
			 */
			if (!offset)
				mark_page_accessed(page);
		} else {
			page = ZERO_PAGE(0);
			page_cache_get(page);
		}

		/*
		 * Ok, we have the page, and it's up-to-date, so
		 * now we can copy it to user space...
		 *
		 * The actor routine returns how many bytes were actually used..
		 * NOTE! This may not be the same as how much of a user buffer
		 * we filled up (we may be padding etc), so we can only update
		 * "pos" here (the actor routine has to update the user buffer
		 * pointers and the remaining count).
		 */
		ret = actor(desc, page, offset, nr);
		offset += ret;
		index += offset >> PAGE_CACHE_SHIFT;
		offset &= ~PAGE_CACHE_MASK;

		page_cache_release(page);
		if (ret != nr || !desc->count)
			break;

		cond_resched();
	}

	*ppos = ((loff_t) index << PAGE_CACHE_SHIFT) + offset;
	file_accessed(filp);
}

static ssize_t shmem_file_aio_read(struct kiocb *iocb,
		const struct iovec *iov, unsigned long nr_segs, loff_t pos)
{
	struct file *filp = iocb->ki_filp;
	ssize_t retval;
	unsigned long seg;
	size_t count;
	loff_t *ppos = &iocb->ki_pos;

	retval = generic_segment_checks(iov, &nr_segs, &count, VERIFY_WRITE);
	if (retval)
		return retval;

	for (seg = 0; seg < nr_segs; seg++) {
		read_descriptor_t desc;

		desc.written = 0;
		desc.arg.buf = iov[seg].iov_base;
		desc.count = iov[seg].iov_len;
		if (desc.count == 0)
			continue;
		desc.error = 0;
		do_shmem_file_read(filp, ppos, &desc, file_read_actor);
		retval += desc.written;
		if (desc.error) {
			retval = retval ?: desc.error;
			break;
		}
		if (desc.count > 0)
			break;
	}
	return retval;
}

static int shmem_statfs(struct dentry *dentry, struct kstatfs *buf)
{
	struct shmem_sb_info *sbinfo = SHMEM_SB(dentry->d_sb);

	buf->f_type = TMPFS_MAGIC;
	buf->f_bsize = PAGE_CACHE_SIZE;
	buf->f_namelen = NAME_MAX;
	if (sbinfo->max_blocks) {
		buf->f_blocks = sbinfo->max_blocks;
		buf->f_bavail = buf->f_bfree =
				sbinfo->max_blocks - percpu_counter_sum(&sbinfo->used_blocks);
	}
	if (sbinfo->max_inodes) {
		buf->f_files = sbinfo->max_inodes;
		buf->f_ffree = sbinfo->free_inodes;
	}
	/* else leave those fields 0 like simple_statfs */
	return 0;
}

/*
 * File creation. Allocate an inode, and we're done..
 */
static int
shmem_mknod(struct inode *dir, struct dentry *dentry, int mode, dev_t dev)
{
	struct inode *inode;
	int error = -ENOSPC;

	inode = shmem_get_inode(dir->i_sb, dir, mode, dev, VM_NORESERVE);
	if (inode) {
		error = security_inode_init_security(inode, dir, NULL, NULL,
						     NULL);
		if (error) {
			if (error != -EOPNOTSUPP) {
				iput(inode);
				return error;
			}
		}
#ifdef CONFIG_TMPFS_POSIX_ACL
		error = generic_acl_init(inode, dir);
		if (error) {
			iput(inode);
			return error;
		}
#else
		error = 0;
#endif
		dir->i_size += BOGO_DIRENT_SIZE;
		dir->i_ctime = dir->i_mtime = CURRENT_TIME;
		d_instantiate(dentry, inode);
		dget(dentry); /* Extra count - pin the dentry in core */
	}
	return error;
}

static int shmem_mkdir(struct inode *dir, struct dentry *dentry, int mode)
{
	int error;

	if ((error = shmem_mknod(dir, dentry, mode | S_IFDIR, 0)))
		return error;
	inc_nlink(dir);
	return 0;
}

static int shmem_create(struct inode *dir, struct dentry *dentry, int mode,
		struct nameidata *nd)
{
	return shmem_mknod(dir, dentry, mode | S_IFREG, 0);
}

/*
 * Link a file..
 */
static int shmem_link(struct dentry *old_dentry, struct inode *dir, struct dentry *dentry)
{
	struct inode *inode = old_dentry->d_inode;
	int ret;

	/*
	 * No ordinary (disk based) filesystem counts links as inodes;
	 * but each new link needs a new dentry, pinning lowmem, and
	 * tmpfs dentries cannot be pruned until they are unlinked.
	 */
	ret = shmem_reserve_inode(inode->i_sb);
	if (ret)
		goto out;

	dir->i_size += BOGO_DIRENT_SIZE;
	inode->i_ctime = dir->i_ctime = dir->i_mtime = CURRENT_TIME;
	inc_nlink(inode);
	ihold(inode);	/* New dentry reference */
	dget(dentry);		/* Extra pinning count for the created dentry */
	d_instantiate(dentry, inode);
out:
	return ret;
}

static int shmem_unlink(struct inode *dir, struct dentry *dentry)
{
	struct inode *inode = dentry->d_inode;

	if (inode->i_nlink > 1 && !S_ISDIR(inode->i_mode))
		shmem_free_inode(inode->i_sb);

	dir->i_size -= BOGO_DIRENT_SIZE;
	inode->i_ctime = dir->i_ctime = dir->i_mtime = CURRENT_TIME;
	drop_nlink(inode);
	dput(dentry);	/* Undo the count from "create" - this does all the work */
	return 0;
}

static int shmem_rmdir(struct inode *dir, struct dentry *dentry)
{
	if (!simple_empty(dentry))
		return -ENOTEMPTY;

	drop_nlink(dentry->d_inode);
	drop_nlink(dir);
	return shmem_unlink(dir, dentry);
}

/*
 * The VFS layer already does all the dentry stuff for rename,
 * we just have to decrement the usage count for the target if
 * it exists so that the VFS layer correctly free's it when it
 * gets overwritten.
 */
static int shmem_rename(struct inode *old_dir, struct dentry *old_dentry, struct inode *new_dir, struct dentry *new_dentry)
{
	struct inode *inode = old_dentry->d_inode;
	int they_are_dirs = S_ISDIR(inode->i_mode);

	if (!simple_empty(new_dentry))
		return -ENOTEMPTY;

	if (new_dentry->d_inode) {
		(void) shmem_unlink(new_dir, new_dentry);
		if (they_are_dirs)
			drop_nlink(old_dir);
	} else if (they_are_dirs) {
		drop_nlink(old_dir);
		inc_nlink(new_dir);
	}

	old_dir->i_size -= BOGO_DIRENT_SIZE;
	new_dir->i_size += BOGO_DIRENT_SIZE;
	old_dir->i_ctime = old_dir->i_mtime =
	new_dir->i_ctime = new_dir->i_mtime =
	inode->i_ctime = CURRENT_TIME;
	return 0;
}

static int shmem_symlink(struct inode *dir, struct dentry *dentry, const char *symname)
{
	int error;
	int len;
	struct inode *inode;
	struct page *page = NULL;
	char *kaddr;
	struct shmem_inode_info *info;

	len = strlen(symname) + 1;
	if (len > PAGE_CACHE_SIZE)
		return -ENAMETOOLONG;

	inode = shmem_get_inode(dir->i_sb, dir, S_IFLNK|S_IRWXUGO, 0, VM_NORESERVE);
	if (!inode)
		return -ENOSPC;

	error = security_inode_init_security(inode, dir, NULL, NULL,
					     NULL);
	if (error) {
		if (error != -EOPNOTSUPP) {
			iput(inode);
			return error;
		}
		error = 0;
	}

	info = SHMEM_I(inode);
	inode->i_size = len-1;
	if (len <= (char *)inode - (char *)info) {
		/* do it inline */
		memcpy(info, symname, len);
		inode->i_op = &shmem_symlink_inline_operations;
	} else {
		error = shmem_getpage(inode, 0, &page, SGP_WRITE, NULL);
		if (error) {
			iput(inode);
			return error;
		}
		inode->i_mapping->a_ops = &shmem_aops;
		inode->i_op = &shmem_symlink_inode_operations;
		kaddr = kmap_atomic(page, KM_USER0);
		memcpy(kaddr, symname, len);
		kunmap_atomic(kaddr, KM_USER0);
		set_page_dirty(page);
		unlock_page(page);
		page_cache_release(page);
	}
	dir->i_size += BOGO_DIRENT_SIZE;
	dir->i_ctime = dir->i_mtime = CURRENT_TIME;
	d_instantiate(dentry, inode);
	dget(dentry);
	return 0;
}

static void *shmem_follow_link_inline(struct dentry *dentry, struct nameidata *nd)
{
	nd_set_link(nd, (char *)SHMEM_I(dentry->d_inode));
	return NULL;
}

static void *shmem_follow_link(struct dentry *dentry, struct nameidata *nd)
{
	struct page *page = NULL;
	int res = shmem_getpage(dentry->d_inode, 0, &page, SGP_READ, NULL);
	nd_set_link(nd, res ? ERR_PTR(res) : kmap(page));
	if (page)
		unlock_page(page);
	return page;
}

static void shmem_put_link(struct dentry *dentry, struct nameidata *nd, void *cookie)
{
	if (!IS_ERR(nd_get_link(nd))) {
		struct page *page = cookie;
		kunmap(page);
		mark_page_accessed(page);
		page_cache_release(page);
	}
}

static const struct inode_operations shmem_symlink_inline_operations = {
	.readlink	= generic_readlink,
	.follow_link	= shmem_follow_link_inline,
};

static const struct inode_operations shmem_symlink_inode_operations = {
	.readlink	= generic_readlink,
	.follow_link	= shmem_follow_link,
	.put_link	= shmem_put_link,
};

#ifdef CONFIG_TMPFS_POSIX_ACL
/*
 * Superblocks without xattr inode operations will get security.* xattr
 * support from the VFS "for free". As soon as we have any other xattrs
 * like ACLs, we also need to implement the security.* handlers at
 * filesystem level, though.
 */

static size_t shmem_xattr_security_list(struct dentry *dentry, char *list,
					size_t list_len, const char *name,
					size_t name_len, int handler_flags)
{
	return security_inode_listsecurity(dentry->d_inode, list, list_len);
}

static int shmem_xattr_security_get(struct dentry *dentry, const char *name,
		void *buffer, size_t size, int handler_flags)
{
	if (strcmp(name, "") == 0)
		return -EINVAL;
	return xattr_getsecurity(dentry->d_inode, name, buffer, size);
}

static int shmem_xattr_security_set(struct dentry *dentry, const char *name,
		const void *value, size_t size, int flags, int handler_flags)
{
	if (strcmp(name, "") == 0)
		return -EINVAL;
	return security_inode_setsecurity(dentry->d_inode, name, value,
					  size, flags);
}

static const struct xattr_handler shmem_xattr_security_handler = {
	.prefix = XATTR_SECURITY_PREFIX,
	.list   = shmem_xattr_security_list,
	.get    = shmem_xattr_security_get,
	.set    = shmem_xattr_security_set,
};

static const struct xattr_handler *shmem_xattr_handlers[] = {
	&generic_acl_access_handler,
	&generic_acl_default_handler,
	&shmem_xattr_security_handler,
	NULL
};
#endif

static struct dentry *shmem_get_parent(struct dentry *child)
{
	return ERR_PTR(-ESTALE);
}

static int shmem_match(struct inode *ino, void *vfh)
{
	__u32 *fh = vfh;
	__u64 inum = fh[2];
	inum = (inum << 32) | fh[1];
	return ino->i_ino == inum && fh[0] == ino->i_generation;
}

static struct dentry *shmem_fh_to_dentry(struct super_block *sb,
		struct fid *fid, int fh_len, int fh_type)
{
	struct inode *inode;
	struct dentry *dentry = NULL;
	u64 inum = fid->raw[2];
	inum = (inum << 32) | fid->raw[1];

	if (fh_len < 3)
		return NULL;

	inode = ilookup5(sb, (unsigned long)(inum + fid->raw[0]),
			shmem_match, fid->raw);
	if (inode) {
		dentry = d_find_alias(inode);
		iput(inode);
	}

	return dentry;
}

static int shmem_encode_fh(struct dentry *dentry, __u32 *fh, int *len,
				int connectable)
{
	struct inode *inode = dentry->d_inode;

	if (*len < 3)
		return 255;

	if (inode_unhashed(inode)) {
		/* Unfortunately insert_inode_hash is not idempotent,
		 * so as we hash inodes here rather than at creation
		 * time, we need a lock to ensure we only try
		 * to do it once
		 */
		static DEFINE_SPINLOCK(lock);
		spin_lock(&lock);
		if (inode_unhashed(inode))
			__insert_inode_hash(inode,
					    inode->i_ino + inode->i_generation);
		spin_unlock(&lock);
	}

	fh[0] = inode->i_generation;
	fh[1] = inode->i_ino;
	fh[2] = ((__u64)inode->i_ino) >> 32;

	*len = 3;
	return 1;
}

static const struct export_operations shmem_export_ops = {
	.get_parent     = shmem_get_parent,
	.encode_fh      = shmem_encode_fh,
	.fh_to_dentry	= shmem_fh_to_dentry,
};

static int shmem_parse_options(char *options, struct shmem_sb_info *sbinfo,
			       bool remount)
{
	char *this_char, *value, *rest;

	while (options != NULL) {
		this_char = options;
		for (;;) {
			/*
			 * NUL-terminate this option: unfortunately,
			 * mount options form a comma-separated list,
			 * but mpol's nodelist may also contain commas.
			 */
			options = strchr(options, ',');
			if (options == NULL)
				break;
			options++;
			if (!isdigit(*options)) {
				options[-1] = '\0';
				break;
			}
		}
		if (!*this_char)
			continue;
		if ((value = strchr(this_char,'=')) != NULL) {
			*value++ = 0;
		} else {
			printk(KERN_ERR
			    "tmpfs: No value for mount option '%s'\n",
			    this_char);
			return 1;
		}

		if (!strcmp(this_char,"size")) {
			unsigned long long size;
			size = memparse(value,&rest);
			if (*rest == '%') {
				size <<= PAGE_SHIFT;
				size *= totalram_pages;
				do_div(size, 100);
				rest++;
			}
			if (*rest)
				goto bad_val;
			sbinfo->max_blocks =
				DIV_ROUND_UP(size, PAGE_CACHE_SIZE);
		} else if (!strcmp(this_char,"nr_blocks")) {
			sbinfo->max_blocks = memparse(value, &rest);
			if (*rest)
				goto bad_val;
		} else if (!strcmp(this_char,"nr_inodes")) {
			sbinfo->max_inodes = memparse(value, &rest);
			if (*rest)
				goto bad_val;
		} else if (!strcmp(this_char,"mode")) {
			if (remount)
				continue;
			sbinfo->mode = simple_strtoul(value, &rest, 8) & 07777;
			if (*rest)
				goto bad_val;
		} else if (!strcmp(this_char,"uid")) {
			if (remount)
				continue;
			sbinfo->uid = simple_strtoul(value, &rest, 0);
			if (*rest)
				goto bad_val;
		} else if (!strcmp(this_char,"gid")) {
			if (remount)
				continue;
			sbinfo->gid = simple_strtoul(value, &rest, 0);
			if (*rest)
				goto bad_val;
		} else if (!strcmp(this_char,"mpol")) {
			if (mpol_parse_str(value, &sbinfo->mpol, 1))
				goto bad_val;
		} else {
			printk(KERN_ERR "tmpfs: Bad mount option %s\n",
			       this_char);
			return 1;
		}
	}
	return 0;

bad_val:
	printk(KERN_ERR "tmpfs: Bad value '%s' for mount option '%s'\n",
	       value, this_char);
	return 1;

}

static int shmem_remount_fs(struct super_block *sb, int *flags, char *data)
{
	struct shmem_sb_info *sbinfo = SHMEM_SB(sb);
	struct shmem_sb_info config = *sbinfo;
	unsigned long inodes;
	int error = -EINVAL;

	if (shmem_parse_options(data, &config, true))
		return error;

	spin_lock(&sbinfo->stat_lock);
	inodes = sbinfo->max_inodes - sbinfo->free_inodes;
	if (percpu_counter_compare(&sbinfo->used_blocks, config.max_blocks) > 0)
		goto out;
	if (config.max_inodes < inodes)
		goto out;
	/*
	 * Those tests also disallow limited->unlimited while any are in
	 * use, so i_blocks will always be zero when max_blocks is zero;
	 * but we must separately disallow unlimited->limited, because
	 * in that case we have no record of how much is already in use.
	 */
	if (config.max_blocks && !sbinfo->max_blocks)
		goto out;
	if (config.max_inodes && !sbinfo->max_inodes)
		goto out;

	error = 0;
	sbinfo->max_blocks  = config.max_blocks;
	sbinfo->max_inodes  = config.max_inodes;
	sbinfo->free_inodes = config.max_inodes - inodes;

	mpol_put(sbinfo->mpol);
	sbinfo->mpol        = config.mpol;	/* transfers initial ref */
out:
	spin_unlock(&sbinfo->stat_lock);
	return error;
}

static int shmem_show_options(struct seq_file *seq, struct vfsmount *vfs)
{
	struct shmem_sb_info *sbinfo = SHMEM_SB(vfs->mnt_sb);

	if (sbinfo->max_blocks != shmem_default_max_blocks())
		seq_printf(seq, ",size=%luk",
			sbinfo->max_blocks << (PAGE_CACHE_SHIFT - 10));
	if (sbinfo->max_inodes != shmem_default_max_inodes())
		seq_printf(seq, ",nr_inodes=%lu", sbinfo->max_inodes);
	if (sbinfo->mode != (S_IRWXUGO | S_ISVTX))
		seq_printf(seq, ",mode=%03o", sbinfo->mode);
	if (sbinfo->uid != 0)
		seq_printf(seq, ",uid=%u", sbinfo->uid);
	if (sbinfo->gid != 0)
		seq_printf(seq, ",gid=%u", sbinfo->gid);
	shmem_show_mpol(seq, sbinfo->mpol);
	return 0;
}
#endif /* CONFIG_TMPFS */

static void shmem_put_super(struct super_block *sb)
{
	struct shmem_sb_info *sbinfo = SHMEM_SB(sb);

	percpu_counter_destroy(&sbinfo->used_blocks);
	kfree(sbinfo);
	sb->s_fs_info = NULL;
}

int shmem_fill_super(struct super_block *sb, void *data, int silent)
{
	struct inode *inode;
	struct dentry *root;
	struct shmem_sb_info *sbinfo;
	int err = -ENOMEM;

	/* Round up to L1_CACHE_BYTES to resist false sharing */
	sbinfo = kzalloc(max((int)sizeof(struct shmem_sb_info),
				L1_CACHE_BYTES), GFP_KERNEL);
	if (!sbinfo)
		return -ENOMEM;

	sbinfo->mode = S_IRWXUGO | S_ISVTX;
	sbinfo->uid = current_fsuid();
	sbinfo->gid = current_fsgid();
	sb->s_fs_info = sbinfo;

#ifdef CONFIG_TMPFS
	/*
	 * Per default we only allow half of the physical ram per
	 * tmpfs instance, limiting inodes to one per page of lowmem;
	 * but the internal instance is left unlimited.
	 */
	if (!(sb->s_flags & MS_NOUSER)) {
		sbinfo->max_blocks = shmem_default_max_blocks();
		sbinfo->max_inodes = shmem_default_max_inodes();
		if (shmem_parse_options(data, sbinfo, false)) {
			err = -EINVAL;
			goto failed;
		}
	}
	sb->s_export_op = &shmem_export_ops;
#else
	sb->s_flags |= MS_NOUSER;
#endif

	spin_lock_init(&sbinfo->stat_lock);
	if (percpu_counter_init(&sbinfo->used_blocks, 0))
		goto failed;
	sbinfo->free_inodes = sbinfo->max_inodes;

	sb->s_maxbytes = SHMEM_MAX_BYTES;
	sb->s_blocksize = PAGE_CACHE_SIZE;
	sb->s_blocksize_bits = PAGE_CACHE_SHIFT;
	sb->s_magic = TMPFS_MAGIC;
	sb->s_op = &shmem_ops;
	sb->s_time_gran = 1;
#ifdef CONFIG_TMPFS_POSIX_ACL
	sb->s_xattr = shmem_xattr_handlers;
	sb->s_flags |= MS_POSIXACL;
#endif

	inode = shmem_get_inode(sb, NULL, S_IFDIR | sbinfo->mode, 0, VM_NORESERVE);
	if (!inode)
		goto failed;
	inode->i_uid = sbinfo->uid;
	inode->i_gid = sbinfo->gid;
	root = d_alloc_root(inode);
	if (!root)
		goto failed_iput;
	sb->s_root = root;
	return 0;

failed_iput:
	iput(inode);
failed:
	shmem_put_super(sb);
	return err;
}

static struct kmem_cache *shmem_inode_cachep;

static struct inode *shmem_alloc_inode(struct super_block *sb)
{
	struct shmem_inode_info *p;
	p = (struct shmem_inode_info *)kmem_cache_alloc(shmem_inode_cachep, GFP_KERNEL);
	if (!p)
		return NULL;
	return &p->vfs_inode;
}

static void shmem_i_callback(struct rcu_head *head)
{
	struct inode *inode = container_of(head, struct inode, i_rcu);
	INIT_LIST_HEAD(&inode->i_dentry);
	kmem_cache_free(shmem_inode_cachep, SHMEM_I(inode));
}

static void shmem_destroy_inode(struct inode *inode)
{
	if ((inode->i_mode & S_IFMT) == S_IFREG) {
		/* only struct inode is valid if it's an inline symlink */
		mpol_free_shared_policy(&SHMEM_I(inode)->policy);
	}
	call_rcu(&inode->i_rcu, shmem_i_callback);
}

static void init_once(void *foo)
{
	struct shmem_inode_info *p = (struct shmem_inode_info *) foo;

	inode_init_once(&p->vfs_inode);
}

static int init_inodecache(void)
{
	shmem_inode_cachep = kmem_cache_create("shmem_inode_cache",
				sizeof(struct shmem_inode_info),
				0, SLAB_PANIC, init_once);
	return 0;
}

static void destroy_inodecache(void)
{
	kmem_cache_destroy(shmem_inode_cachep);
}

static const struct address_space_operations shmem_aops = {
	.writepage	= shmem_writepage,
	.set_page_dirty	= __set_page_dirty_no_writeback,
#ifdef CONFIG_TMPFS
	.readpage	= shmem_readpage,
	.write_begin	= shmem_write_begin,
	.write_end	= shmem_write_end,
#endif
	.migratepage	= migrate_page,
	.error_remove_page = generic_error_remove_page,
};

static const struct file_operations shmem_file_operations = {
	.mmap		= shmem_mmap,
#ifdef CONFIG_TMPFS
	.llseek		= generic_file_llseek,
	.read		= do_sync_read,
	.write		= do_sync_write,
	.aio_read	= shmem_file_aio_read,
	.aio_write	= generic_file_aio_write,
	.fsync		= noop_fsync,
	.splice_read	= generic_file_splice_read,
	.splice_write	= generic_file_splice_write,
#endif
};

static const struct inode_operations shmem_inode_operations = {
	.setattr	= shmem_notify_change,
	.truncate_range	= shmem_truncate_range,
#ifdef CONFIG_TMPFS_POSIX_ACL
	.setxattr	= generic_setxattr,
	.getxattr	= generic_getxattr,
	.listxattr	= generic_listxattr,
	.removexattr	= generic_removexattr,
	.check_acl	= generic_check_acl,
#endif

};

static const struct inode_operations shmem_dir_inode_operations = {
#ifdef CONFIG_TMPFS
	.create		= shmem_create,
	.lookup		= simple_lookup,
	.link		= shmem_link,
	.unlink		= shmem_unlink,
	.symlink	= shmem_symlink,
	.mkdir		= shmem_mkdir,
	.rmdir		= shmem_rmdir,
	.mknod		= shmem_mknod,
	.rename		= shmem_rename,
#endif
#ifdef CONFIG_TMPFS_POSIX_ACL
	.setattr	= shmem_notify_change,
	.setxattr	= generic_setxattr,
	.getxattr	= generic_getxattr,
	.listxattr	= generic_listxattr,
	.removexattr	= generic_removexattr,
	.check_acl	= generic_check_acl,
#endif
};

static const struct inode_operations shmem_special_inode_operations = {
#ifdef CONFIG_TMPFS_POSIX_ACL
	.setattr	= shmem_notify_change,
	.setxattr	= generic_setxattr,
	.getxattr	= generic_getxattr,
	.listxattr	= generic_listxattr,
	.removexattr	= generic_removexattr,
	.check_acl	= generic_check_acl,
#endif
};

static const struct super_operations shmem_ops = {
	.alloc_inode	= shmem_alloc_inode,
	.destroy_inode	= shmem_destroy_inode,
#ifdef CONFIG_TMPFS
	.statfs		= shmem_statfs,
	.remount_fs	= shmem_remount_fs,
	.show_options	= shmem_show_options,
#endif
	.evict_inode	= shmem_evict_inode,
	.drop_inode	= generic_delete_inode,
	.put_super	= shmem_put_super,
};

static const struct vm_operations_struct shmem_vm_ops = {
	.fault		= shmem_fault,
#ifdef CONFIG_NUMA
	.set_policy     = shmem_set_policy,
	.get_policy     = shmem_get_policy,
#endif
};


static struct dentry *shmem_mount(struct file_system_type *fs_type,
	int flags, const char *dev_name, void *data)
{
	return mount_nodev(fs_type, flags, data, shmem_fill_super);
}

static struct file_system_type tmpfs_fs_type = {
	.owner		= THIS_MODULE,
	.name		= "tmpfs",
	.mount		= shmem_mount,
	.kill_sb	= kill_litter_super,
};

int __init init_tmpfs(void)
{
	int error;

	error = bdi_init(&shmem_backing_dev_info);
	if (error)
		goto out4;

	error = init_inodecache();
	if (error)
		goto out3;

	error = register_filesystem(&tmpfs_fs_type);
	if (error) {
		printk(KERN_ERR "Could not register tmpfs\n");
		goto out2;
	}

	shm_mnt = vfs_kern_mount(&tmpfs_fs_type, MS_NOUSER,
				tmpfs_fs_type.name, NULL);
	if (IS_ERR(shm_mnt)) {
		error = PTR_ERR(shm_mnt);
		printk(KERN_ERR "Could not kern_mount tmpfs\n");
		goto out1;
	}
	return 0;

out1:
	unregister_filesystem(&tmpfs_fs_type);
out2:
	destroy_inodecache();
out3:
	bdi_destroy(&shmem_backing_dev_info);
out4:
	shm_mnt = ERR_PTR(error);
	return error;
}

#ifdef CONFIG_CGROUP_MEM_RES_CTLR
/**
 * mem_cgroup_get_shmem_target - find a page or entry assigned to the shmem file
 * @inode: the inode to be searched
 * @pgoff: the offset to be searched
 * @pagep: the pointer for the found page to be stored
 * @ent: the pointer for the found swap entry to be stored
 *
 * If a page is found, refcount of it is incremented. Callers should handle
 * these refcount.
 */
void mem_cgroup_get_shmem_target(struct inode *inode, pgoff_t pgoff,
					struct page **pagep, swp_entry_t *ent)
{
	swp_entry_t entry = { .val = 0 }, *ptr;
	struct page *page = NULL;
	struct shmem_inode_info *info = SHMEM_I(inode);

	if ((pgoff << PAGE_CACHE_SHIFT) >= i_size_read(inode))
		goto out;

	spin_lock(&info->lock);
	ptr = shmem_swp_entry(info, pgoff, NULL);
#ifdef CONFIG_SWAP
	if (ptr && ptr->val) {
		entry.val = ptr->val;
		page = find_get_page(&swapper_space, entry.val);
	} else
#endif
		page = find_get_page(inode->i_mapping, pgoff);
	if (ptr)
		shmem_swp_unmap(ptr);
	spin_unlock(&info->lock);
out:
	*pagep = page;
	*ent = entry;
}
#endif

#else /* !CONFIG_SHMEM */

/*
 * tiny-shmem: simple shmemfs and tmpfs using ramfs code
 *
 * This is intended for small system where the benefits of the full
 * shmem code (swap-backed and resource-limited) are outweighed by
 * their complexity. On systems without swap this code should be
 * effectively equivalent, but much lighter weight.
 */

#include <linux/ramfs.h>

static struct file_system_type tmpfs_fs_type = {
	.name		= "tmpfs",
	.mount		= ramfs_mount,
	.kill_sb	= kill_litter_super,
};

int __init init_tmpfs(void)
{
	BUG_ON(register_filesystem(&tmpfs_fs_type) != 0);

	shm_mnt = kern_mount(&tmpfs_fs_type);
	BUG_ON(IS_ERR(shm_mnt));

	return 0;
}

int shmem_unuse(swp_entry_t entry, struct page *page)
{
	return 0;
}

int shmem_lock(struct file *file, int lock, struct user_struct *user)
{
	return 0;
}

#ifdef CONFIG_CGROUP_MEM_RES_CTLR
/**
 * mem_cgroup_get_shmem_target - find a page or entry assigned to the shmem file
 * @inode: the inode to be searched
 * @pgoff: the offset to be searched
 * @pagep: the pointer for the found page to be stored
 * @ent: the pointer for the found swap entry to be stored
 *
 * If a page is found, refcount of it is incremented. Callers should handle
 * these refcount.
 */
void mem_cgroup_get_shmem_target(struct inode *inode, pgoff_t pgoff,
					struct page **pagep, swp_entry_t *ent)
{
	struct page *page = NULL;

	if ((pgoff << PAGE_CACHE_SHIFT) >= i_size_read(inode))
		goto out;
	page = find_get_page(inode->i_mapping, pgoff);
out:
	*pagep = page;
	*ent = (swp_entry_t){ .val = 0 };
}
#endif

#define shmem_vm_ops				generic_file_vm_ops
#define shmem_file_operations			ramfs_file_operations
#define shmem_get_inode(sb, dir, mode, dev, flags)	ramfs_get_inode(sb, dir, mode, dev)
#define shmem_acct_size(flags, size)		0
#define shmem_unacct_size(flags, size)		do {} while (0)
#define SHMEM_MAX_BYTES				MAX_LFS_FILESIZE

#endif /* CONFIG_SHMEM */

/* common code */

/**
 * shmem_file_setup - get an unlinked file living in tmpfs
 * @name: name for dentry (to be seen in /proc/<pid>/maps
 * @size: size to be set for the file
 * @flags: VM_NORESERVE suppresses pre-accounting of the entire object size
 */
struct file *shmem_file_setup(const char *name, loff_t size, unsigned long flags)
{
	int error;
	struct file *file;
	struct inode *inode;
	struct path path;
	struct dentry *root;
	struct qstr this;

	if (IS_ERR(shm_mnt))
		return (void *)shm_mnt;

	if (size < 0 || size > SHMEM_MAX_BYTES)
		return ERR_PTR(-EINVAL);

	if (shmem_acct_size(flags, size))
		return ERR_PTR(-ENOMEM);

	error = -ENOMEM;
	this.name = name;
	this.len = strlen(name);
	this.hash = 0; /* will go */
	root = shm_mnt->mnt_root;
	path.dentry = d_alloc(root, &this);
	if (!path.dentry)
		goto put_memory;
	path.mnt = mntget(shm_mnt);

	error = -ENOSPC;
	inode = shmem_get_inode(root->d_sb, NULL, S_IFREG | S_IRWXUGO, 0, flags);
	if (!inode)
		goto put_dentry;

	d_instantiate(path.dentry, inode);
	inode->i_size = size;
	inode->i_nlink = 0;	/* It is unlinked */
#ifndef CONFIG_MMU
	error = ramfs_nommu_expand_for_mapping(inode, size);
	if (error)
		goto put_dentry;
#endif

	error = -ENFILE;
	file = alloc_file(&path, FMODE_WRITE | FMODE_READ,
		  &shmem_file_operations);
	if (!file)
		goto put_dentry;

	return file;

put_dentry:
	path_put(&path);
put_memory:
	shmem_unacct_size(flags, size);
	return ERR_PTR(error);
}
EXPORT_SYMBOL_GPL(shmem_file_setup);

void shmem_set_file(struct vm_area_struct *vma, struct file *file)
{
	if (vma->vm_file)
		fput(vma->vm_file);
	vma->vm_file = file;
	vma->vm_ops = &shmem_vm_ops;
}

/**
 * shmem_zero_setup - setup a shared anonymous mapping
 * @vma: the vma to be mmapped is prepared by do_mmap_pgoff
 */
int shmem_zero_setup(struct vm_area_struct *vma)
{
	struct file *file;
	loff_t size = vma->vm_end - vma->vm_start;

	file = shmem_file_setup("dev/zero", size, vma->vm_flags);
	if (IS_ERR(file))
		return PTR_ERR(file);
<<<<<<< HEAD
	shmem_set_file(vma, file);
=======

	if (vma->vm_file)
		fput(vma->vm_file);
	vma->vm_file = file;
	vma->vm_ops = &shmem_vm_ops;
	vma->vm_flags |= VM_CAN_NONLINEAR;
>>>>>>> 1c6dfdb9
	return 0;
}<|MERGE_RESOLUTION|>--- conflicted
+++ resolved
@@ -2814,15 +2814,10 @@
 	file = shmem_file_setup("dev/zero", size, vma->vm_flags);
 	if (IS_ERR(file))
 		return PTR_ERR(file);
-<<<<<<< HEAD
-	shmem_set_file(vma, file);
-=======
-
 	if (vma->vm_file)
 		fput(vma->vm_file);
 	vma->vm_file = file;
 	vma->vm_ops = &shmem_vm_ops;
 	vma->vm_flags |= VM_CAN_NONLINEAR;
->>>>>>> 1c6dfdb9
 	return 0;
 }